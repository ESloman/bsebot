name: Linting

on: [push, pull_request]

jobs:
  ruff-lint:
    runs-on: ubuntu-latest
    name: Lint
    steps:
      - name: Check out source repository
        uses: actions/checkout@v4
      - name: Set up Python environment
        uses: actions/setup-python@v5
        with:
<<<<<<< HEAD
          python-version: "3.12"
=======
          python-version: "3.12.1"
>>>>>>> 46866b10
          cache: 'pip'
      - name: Install dependencies
        run: |
          python -m pip install --upgrade pip
          pip install ruff
      - name: Lint with ruff
        run: |
          ruff check .
          ruff format .<|MERGE_RESOLUTION|>--- conflicted
+++ resolved
@@ -12,11 +12,7 @@
       - name: Set up Python environment
         uses: actions/setup-python@v5
         with:
-<<<<<<< HEAD
-          python-version: "3.12"
-=======
           python-version: "3.12.1"
->>>>>>> 46866b10
           cache: 'pip'
       - name: Install dependencies
         run: |
