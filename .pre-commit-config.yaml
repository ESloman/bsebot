--- conflicted
+++ resolved
@@ -1,10 +1,6 @@
 repos:
 - repo: https://github.com/astral-sh/ruff-pre-commit
-<<<<<<< HEAD
-  rev: 'v0.1.13'
-=======
   rev: 'v0.1.14'
->>>>>>> 0829f5bb
   hooks:
     - id: ruff
       args: [--fix, --exit-non-zero-on-fix]
