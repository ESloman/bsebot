repos:
- repo: https://github.com/astral-sh/ruff-pre-commit
<<<<<<< HEAD
  rev: v0.1.8
=======
  rev: 'v0.1.11'
>>>>>>> d23029ad
  hooks:
    - id: ruff
      args: [--fix, --exit-non-zero-on-fix]
    - id: ruff-format
- repo: local
  hooks:
    - id: pytest
      name: pytest
      entry: coverage run --source . -m pytest
      language: system
      pass_filenames: false
      always_run: true<|MERGE_RESOLUTION|>--- conflicted
+++ resolved
@@ -1,10 +1,6 @@
 repos:
 - repo: https://github.com/astral-sh/ruff-pre-commit
-<<<<<<< HEAD
-  rev: v0.1.8
-=======
   rev: 'v0.1.11'
->>>>>>> d23029ad
   hooks:
     - id: ruff
       args: [--fix, --exit-non-zero-on-fix]
