--- conflicted
+++ resolved
@@ -1,8 +1,4 @@
-<<<<<<< HEAD
-FROM python:3.12.3-slim
-=======
-FROM python:3.12.4
->>>>>>> 72e40d38
+FROM python:3.12.4-slim
 
 RUN apt-get update && apt-get -yq install gnupg2 \
     && wget -q -O - https://dl-ssl.google.com/linux/linux_signing_key.pub | apt-key add - \
