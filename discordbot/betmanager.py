--- conflicted
+++ resolved
@@ -231,10 +231,6 @@
 
             self._process_bet_winner(bet_id, guild_id, better_id, eddies_won_minus_tax)
 
-<<<<<<< HEAD
-            user_db = self.user_points.find_user(int(better), guild_id)
-            tr = supporter_tax if user_db.supporter_type == SupporterType.SUPPORTER else tax_value
-=======
             self.logger.debug(
                 "%s bet %s eddies and won %s (%s) - getting taxed %s so %s",
                 better_id,
@@ -244,7 +240,6 @@
                 tax_amount,
                 eddies_won_minus_tax,
             )
->>>>>>> 2a919107
 
             total_eddies_won += points_won
             total_eddies_winnings += actual_amount_won
