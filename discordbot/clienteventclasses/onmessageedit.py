--- conflicted
+++ resolved
@@ -31,7 +31,6 @@
         """Checks to see if we care about the message being edited.
 
         Args:
-<<<<<<< HEAD
             before (discord.Message | None): message before
             after (discord.Message): message after
 
@@ -41,13 +40,6 @@
         if after.flags.ephemeral or after.type == discord.MessageType.application_command:
             # message is ephemeral or an application command
             return False
-=======
-            before (Optional[discord.Message]): the message before
-            after (discord.Message): the message after
-        """
-        if after.flags.ephemeral or after.type == discord.MessageType.application_command:
-            return
->>>>>>> 4b538d13
 
         if after.embeds and after.author.id == BSE_BOT_ID:
             # message is a bot message with embeds
@@ -60,9 +52,7 @@
             discord.ChannelType.public_thread,
             discord.ChannelType.private_thread,
             discord.ChannelType.news_thread,
-<<<<<<< HEAD
-        }:
-            # only care about the above channel types
+        } or isinstance(after.channel, discord.DMChannel):
             return False
 
         # edit is just adding an embed - skip
@@ -70,10 +60,6 @@
 
     async def message_edit(self, before: discord.Message | None, after: discord.Message) -> None:
         """Handles our on_message_edit and on_raw_message_edit events.
-=======
-        } or isinstance(after.channel, discord.DMChannel):
-            return
->>>>>>> 4b538d13
 
         Args:
             before (Optional[discord.Message]): the message before
