--- conflicted
+++ resolved
@@ -31,12 +31,9 @@
         ]:
             return
 
-<<<<<<< HEAD
-=======
         if after.embeds and after.author.id == BSE_BOT_ID:
             return
 
->>>>>>> 3a5a70d0
         if after.channel.type not in [
             discord.ChannelType.text,
             discord.ChannelType.private,
@@ -47,9 +44,6 @@
         ]:
             return
 
-<<<<<<< HEAD
-        db_message = self.user_interactions.get_message(after.guild.id, after.id)
-=======
         if before and before.content == after.content and after.embeds and not before.embeds:
             # edit is just adding an embed - skip
             return
@@ -62,7 +56,6 @@
             guild_id = channel.guild.id
 
         db_message = self.user_interactions.get_message(guild_id, after.id)
->>>>>>> 3a5a70d0
 
         if not db_message:
             # weird
