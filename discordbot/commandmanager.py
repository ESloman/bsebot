--- conflicted
+++ resolved
@@ -202,7 +202,6 @@
             self.bseddies_close,
         )
 
-<<<<<<< HEAD
         self.activity_changer = ActivityChanger(self.client, startup_tasks)
         self.bet_reminder_task = BetReminder(self.client, startup_tasks)
         self.eddie_gain_message_task = EddieGainMessager(self.client, startup_tasks)
@@ -217,23 +216,7 @@
         self.wordle_reminder = WordleReminder(self.client, startup_tasks)
         self.celebrations_task = Celebrations(self.client, startup_tasks)
         self.reminders_task = RemindersTask(self.client, startup_tasks)
-=======
-        self.activity_changer = ActivityChanger(self.client, guilds, startup_tasks)
-        self.bet_reminder_task = BetReminder(self.client, guilds, startup_tasks)
-        self.eddie_gain_message_task = EddieGainMessager(self.client, guilds, startup_tasks)
-        self.eddie_king_task = BSEddiesKingTask(self.client, guilds, startup_tasks)
-        self.revolution_task = RevolutionTask(self.client, guilds, startup_tasks, self.giphy_token)
-        self.thread_task = ThreadSpoilerTask(self.client, guilds, startup_tasks)
-        self.message_sync = MessageSync(self.client, guilds, startup_tasks, self.on_message)
-        self.vally_task = AfterWorkVally(self.client, guilds, startup_tasks)
-        self.monthly_awards_task = MonthlyBSEddiesAwards(self.client, guilds, startup_tasks)
-        self.annual_awards_task = AnnualBSEddiesAwards(self.client, guilds, startup_tasks)
-        self.wordle_task = WordleTask(self.client, guilds, startup_tasks)
-        self.wordle_reminder = WordleReminder(self.client, guilds, startup_tasks)
-        self.celebrations_task = Celebrations(self.client, guilds, startup_tasks)
-        self.reminders_task = RemindersTask(self.client, guilds, startup_tasks)
-        self.revolution_bribe_task = RevolutionBribeTask(self.client, guilds, startup_tasks)
->>>>>>> 76711f7b
+        self.revolution_bribe_task = RevolutionBribeTask(self.client, startup_tasks)
 
         # dynamically gets all the defined tasks
         # from the class attributes
