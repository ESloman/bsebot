"""Contains the CommandManager class.

The purpose of CommandManager is to have a singular place where we create all the
listeners for our client events and where we also register all our slash commands.
Each event/command has a corresponding python class that handles the primary logic - but we connect the discord events
to those classes here in this file. It does the bulk of it's work in the __init__ method.

Any new client events and slash commands will need to be added here.
"""

import contextlib
import inspect

import discord
<<<<<<< HEAD
from slomanlogger import SlomanLogger("bsebot")
=======
from slomanlogger import SlomanLogger
>>>>>>> 50000fe7

from apis.giphyapi import GiphyAPI
from apis.github import GitHubAPI
from discordbot.bsebot import BSEBot

# client events
from discordbot.clienteventclasses.ondirectmessage import OnDirectMessage
from discordbot.clienteventclasses.onemojicreate import OnEmojiCreate
from discordbot.clienteventclasses.onmemberjoin import OnMemberJoin
from discordbot.clienteventclasses.onmemberleave import OnMemberLeave
from discordbot.clienteventclasses.onmessage import OnMessage
from discordbot.clienteventclasses.onmessageedit import OnMessageEdit
from discordbot.clienteventclasses.onreactionadd import OnReactionAdd
from discordbot.clienteventclasses.onready import OnReadyEvent
from discordbot.clienteventclasses.onstickercreate import OnStickerCreate
from discordbot.clienteventclasses.onthreadcreate import OnThreadCreate
from discordbot.clienteventclasses.onthreadupdate import OnThreadUpdate
from discordbot.clienteventclasses.onvoicestatechange import OnVoiceStateChange

# context commands
from discordbot.contextcommands.message_delete import ContextDeleteMessage
from discordbot.contextcommands.user_gift import ContextUserGift
from discordbot.embedmanager import EmbedManager

# modals
from discordbot.modals.betcreate import BetCreateModal
from discordbot.modals.reminder import ReminderModal
from discordbot.modals.suggest import SuggestModal

# slash commands
from discordbot.slashcommandeventclasses.active import Active
from discordbot.slashcommandeventclasses.admin_give import AdminGive
from discordbot.slashcommandeventclasses.autogenerate import AutoGenerate
from discordbot.slashcommandeventclasses.bless import Bless
from discordbot.slashcommandeventclasses.bseddies import BSEddies
from discordbot.slashcommandeventclasses.close import CloseBet
from discordbot.slashcommandeventclasses.config import Config
from discordbot.slashcommandeventclasses.gift import Gift
from discordbot.slashcommandeventclasses.help import Help
from discordbot.slashcommandeventclasses.highscore import HighScore
from discordbot.slashcommandeventclasses.king_rename import KingRename
from discordbot.slashcommandeventclasses.leaderboard import Leaderboard
from discordbot.slashcommandeventclasses.pending import Pending
from discordbot.slashcommandeventclasses.place import PlaceBet
from discordbot.slashcommandeventclasses.pledge import Pledge
from discordbot.slashcommandeventclasses.predict import Predict
from discordbot.slashcommandeventclasses.refresh import RefreshBet
from discordbot.slashcommandeventclasses.stats import Stats
from discordbot.slashcommandeventclasses.taxrate import TaxRate
from discordbot.slashcommandeventclasses.view import View
from discordbot.slashcommandeventclasses.wordle import Wordle

# task imports
from discordbot.tasks.activitychanger import ActivityChanger
from discordbot.tasks.annualawards import AnnualBSEddiesAwards
from discordbot.tasks.basetask import BaseTask
from discordbot.tasks.betcloser import BetCloser
from discordbot.tasks.betreminder import BetReminder
from discordbot.tasks.celebrations import Celebrations
from discordbot.tasks.dailyvallytask import AfterWorkVally
from discordbot.tasks.eddiegains import EddieGainMessager
from discordbot.tasks.eddiekingtask import BSEddiesKingTask
from discordbot.tasks.guildchecker import GuildChecker
from discordbot.tasks.messagesync import MessageSync
from discordbot.tasks.monthlyawards import MonthlyBSEddiesAwards
from discordbot.tasks.reminders import RemindersTask
from discordbot.tasks.revolutiontask import RevolutionTask
from discordbot.tasks.taskmanager import TaskManager
from discordbot.tasks.threadmutetask import ThreadSpoilerTask
from discordbot.tasks.wordlereminder import WordleReminder
from discordbot.tasks.wordletask import WordleTask
from mongo.bsepoints.bets import UserBets
from mongo.bsepoints.points import UserPoints


class CommandManager:
    """Class for registering all the client events and slash commands.

    Needs to be initialised with a client and a list of guild IDS.

    Only the constructor needs to be called in this class for it to register everything.
    """

    def __init__(  # noqa: PLR0915
        self: "CommandManager",
        client: BSEBot,
        guilds: list[int],
        giphy_token: str | None = None,
        github_token: str | None = None,
    ) -> None:
        """Initialisation method.

        This does all the work in this class and no other methods need to be called.
        We start by creating all the variables we need and some also an EmbedManager class (for creating embeds),
        and our MongoDB Collection classes for interacting with those collections in the DB.

        This is also where we create an instance of "SlashCommand". This is our main class that handles registering
        of the slash commands.

        Each "event" or "slash command" has their own "class" that handles all the actual logic for when we receive
        an event or slash command. So we create instances of these classes next.

        We have the Client Event classes all being registered and then all the Slash Command events being registered.

        After that, we have our "tasks". Tasks are COG objects that perform a task at regular intervals. We use tasks
        for a variety of different things. But essentially, each one is a class and we create an instance of each one
        here. There's no need to do anything else once we instantiate each of them.

        And finally, we call the two methods that actually register all the events and slash commands.

        Args:
            client (BSEBot): BSEBot object that represents our bot
            guilds (list[int]): list of guild IDs
            giphy_token (str | None): the giphy token
            github_token (str | None): the github token
        """
<<<<<<< HEAD
        self.client: BSEBot = client
        self.guilds: list[int] = guilds
        self.logger = SlomanLogger("bsebot")
        self.giphy_token: str | None = giphy_token
        self.github_token: str | None = github_token
=======
        self.client = client
        self.guilds = guilds
        self.logger = SlomanLogger("bsebot")
        self.giphy_token = giphy_token
        self.github_token = github_token
>>>>>>> 50000fe7

        self.embeds = EmbedManager()

        self.giphyapi = GiphyAPI(self.giphy_token)
        self.githubapi = GitHubAPI(self.github_token)

        # mongo interaction classes
        self.user_points = UserPoints()
        self.user_bets = UserBets(guilds)

        self.__get_cached_messages_list()

        # client event classes
        self.on_ready = OnReadyEvent(client, guilds)
        self.on_reaction_add = OnReactionAdd(client, guilds)
        self.on_message = OnMessage(client, guilds)
        self.on_message_edit = OnMessageEdit(client, guilds)
        self.on_member_join = OnMemberJoin(client, guilds)
        self.on_member_leave = OnMemberLeave(client, guilds)
        self.direct_message = OnDirectMessage(client, guilds, self.giphyapi)
        self.on_thread_create = OnThreadCreate(client, guilds)
        self.on_thread_update = OnThreadUpdate(client, guilds)
        self.on_emoji_create = OnEmojiCreate(client, guilds)
        self.on_sticker_create = OnStickerCreate(client, guilds)
        self.on_voice_state_change = OnVoiceStateChange(client, guilds)

        # slash command classes
        self.bseddies_active = Active(client, guilds)
        self.bseddies_gift = Gift(client, guilds)
        self.bseddies_view = View(client, guilds)
        self.bseddies_leaderboard = Leaderboard(client, guilds)
        self.bseddies_close = CloseBet(client, guilds)
        self.bseddies_config = Config(client, guilds)
        self.bseddies_place = PlaceBet(client, guilds)
        self.bseddies_pending = Pending(client, guilds)
        self.bseddies_admin_give = AdminGive(client, guilds)
        self.bseddies_high_score = HighScore(client, guilds)
        self.bseddies_predict = Predict(client, guilds)
        self.bseddies_refresh = RefreshBet(client, guilds)
        self.bseddies_autogenerate = AutoGenerate(client, guilds)
        self.bseddies_tax_rate = TaxRate(client, guilds)
        self.bseddies_stats = Stats(client, guilds)
        self.bseddies_king_rename = KingRename(client, guilds)
        self.bseddies_pledge = Pledge(client, guilds)
        self.bseddies_bless = Bless(client, guilds)
        self.bseddies_wordle = Wordle(client, guilds)

        # dynamically gets all the defined application commands
        # from the class attributes
        all_commands = [
            attr[1]
            for attr in inspect.getmembers(self, lambda x: not inspect.isroutine(x))
            if isinstance(attr[1], BSEddies)
        ]

        self.bseddies_help = Help(client, guilds, all_commands)

        # context commands
        self.message_delete = ContextDeleteMessage(client, guilds)
        self.user_gift = ContextUserGift(client, guilds, self.bseddies_gift)

        # tasks
        self.guild_checker_task = GuildChecker(
            self.client,
            guilds,
            [],
            self.bseddies_place,
            self.bseddies_close,
        )

        startup_tasks: list[BaseTask] = [
            self.guild_checker_task,
        ]

        self.bet_closer_task = BetCloser(
            self.client,
            guilds,
            startup_tasks,
            self.bseddies_place,
            self.bseddies_close,
        )

        self.activity_changer = ActivityChanger(self.client, guilds, startup_tasks)
        self.bet_reminder_task = BetReminder(self.client, guilds, startup_tasks)
        self.eddie_gain_message_task = EddieGainMessager(self.client, guilds, startup_tasks)
        self.eddie_king_task = BSEddiesKingTask(self.client, guilds, startup_tasks)
        self.revolution_task = RevolutionTask(self.client, guilds, startup_tasks, self.giphy_token)
        self.thread_task = ThreadSpoilerTask(self.client, guilds, startup_tasks)
        self.message_sync = MessageSync(self.client, guilds, startup_tasks, self.on_message)
        self.vally_task = AfterWorkVally(self.client, guilds, startup_tasks)
        self.monthly_awards_task = MonthlyBSEddiesAwards(self.client, guilds, startup_tasks)
        self.annual_awards_task = AnnualBSEddiesAwards(self.client, guilds, startup_tasks)
        self.wordle_task = WordleTask(self.client, guilds, startup_tasks)
        self.wordle_reminder = WordleReminder(self.client, guilds, startup_tasks)
        self.celebrations_task = Celebrations(self.client, guilds, startup_tasks)
        self.reminders_task = RemindersTask(self.client, guilds, startup_tasks)

        # dynamically gets all the defined tasks
        # from the class attributes
        all_tasks = [
            attr[1]
            for attr in inspect.getmembers(self, lambda x: not inspect.isroutine(x))
            if isinstance(attr[1], BaseTask)
        ]

        self.task_manager = TaskManager(self.client, guilds, startup_tasks, all_tasks)

        # call the methods that register the events we're listening for
        self._register_client_events()
        self._register_slash_commands()
        self._register_context_commands()

    # noinspection PyProtectedMember
    def __get_cached_messages_list(self: "CommandManager") -> list[discord.Message]:
        """Method for getting a list of cached message IDs.

        Returns:
            list: list of cached messages.
        """
        deque = self.client.cached_messages._SequenceProxy__proxied  # noqa: SLF001
        return [d.id for d in deque]

    def _register_client_events(self: "CommandManager") -> None:  # noqa: PLR0915, C901
        """This method registers all the 'client events'.

        Client Events are normal discord events that we can listen to.
        A full list of events can be found here: https://docs.pycord.dev/en/stable/api.html#event-reference.

        Each event must be it's own async method with a @self.client.event decorator so that it's actually
        registered. None of these methods defined here will ever be called manually by anyone. The methods are called
        by the CLIENT object and that will pass in all the required parameters.

        Additionally, the method is called automatically from this class' constructor and shouldn't be called anywhere
        else.

        Returns:
            None
        """

        @self.client.event
        async def on_ready() -> None:
            """Event that handles when we're 'ready'."""
            await self.on_ready.on_ready()

        @self.client.event
        async def on_member_join(member: discord.Member) -> None:
            """Event that's called when a new member joins the guild.

            Args:
                member (discord.Member): the member that joins
            """
            self.on_member_join.on_join(member)

        @self.client.event
        async def on_member_remove(member: discord.Member) -> None:
            """Event that's called when a member leaves the guild.

            Args:
                member (discord.Member): the member that joins
            """
            self.on_member_leave.on_leave(member)

        @self.client.event
        async def on_raw_reaction_add(payload: discord.RawReactionActionEvent) -> None:
            """This event catches EVERY reaction event on every message in the server.

            However, any operations we want to perform are a bit slower as we need to 'fetch' the message
            before we have all the data we have. BUT, we need to handle reactions to all messages as a user may
            react to an older message that isn't in the cache and we can't just not do anything.

            If the message is in the cache - then this event will fire and so will on_reaction_add. To prevent that,
            and to keep on_reaction_add for cached messages and be faster, we check if the message_id is already
            in the cache. If it is, then we can safely ignore it here. Otherwise we need to handle it.

            Args:
                payload (discord.RawReactionActionEvent): the raw payload
            """
            cached_messages = self.__get_cached_messages_list()
            if payload.message_id in cached_messages:
                # message id is already in the cache
                return

            guild: discord.Guild = await self.client.fetch_guild(payload.guild_id)
            user: discord.User = await self.client.fetch_user(payload.user_id)

            if user.bot:
                return

            channel: discord.TextChannel = await self.client.fetch_channel(payload.channel_id)
            partial_message: discord.PartialMessage = channel.get_partial_message(payload.message_id)
            message: discord.Message = await partial_message.fetch()

            await self.on_reaction_add.handle_reaction_event(message, guild, channel, payload.emoji.name, user)

        @self.client.event
        async def on_reaction_add(reaction: discord.Reaction, user: discord.User) -> None:
            """This event is triggered when anyone 'reacts' to a message in a guild that the bot is in.

            Will even be triggered by it's own reactions. However, this only triggers for messages that the bot
            has in it's cache - reactions to older messages will only trigger a 'on_raw_reaction_add' event.

            Here, we simply hand it off to another class to deal with.

            Args:
                reaction (discord.Reaction): the reaction object
                user (discord.User): the user that triggered the reaction
            """
            await self.on_reaction_add.handle_reaction_event(
                reaction.message,
                reaction.message.guild,
                reaction.message.channel,
                reaction.emoji,
                user,
            )

        @self.client.event
        async def on_thread_create(thread: discord.Thread) -> None:
            """Event handler for on_thread_create.

            Args:
                thread (discord.Thread): the created Thread
            """
            await self.on_thread_create.on_thread_create(thread)

        @self.client.event
        async def on_thread_update(before: discord.Thread, after: discord.Thread) -> None:
            """Event handler for on_thread_update.

            Args:
                before (discord.Thread): the Thread before
                after (discord.Thread): the Thread after
            """
            await self.on_thread_update.on_update(before, after)

        @self.client.event
        async def on_raw_thread_update(payload: discord.RawThreadUpdateEvent) -> None:
            """Handler for on_raw_thread_update.

            Args:
                payload (discord.RawThreadUpdateEvent): the raw payload
            """
            if payload.thread:
                # already in internal cache - so on_thread_update can handle that
                return

            thread = await self.client.fetch_channel(payload.thread_id)  # type: discord.Thread
            await self.on_thread_update.on_update(thread, thread)

        @self.client.event
        async def on_message(message: discord.Message) -> None:
            """Handler for on_message event.

            This is the 'message' event. Whenever a message is sent in a guild that the bot is listening for -
            we will enact this code. Here, we simply hand it off to another class to deal with.

            Args:
                message (discord.Message): the message object
            """
            if message.flags.ephemeral:
                # message is ephemeral - do nothing with it
                return

            if (
                message.author.id != self.client.user.id
                and type(message.channel) is discord.channel.DMChannel
                and message.type != discord.MessageType.application_command
            ):
                # this means we've received a Direct message!
                # we'll have to handle this differently
                self.logger.debug("%s - %s", message, message.content)
                await self.direct_message.dm_received(message)
                return

            if type(message.channel) is discord.channel.DMChannel and message.author.id == self.client.user.id:
                # message in DM channel from ourselves
                return

            await self.on_message.message_received(message)

        @self.client.event
        async def on_raw_message_edit(payload: discord.RawMessageUpdateEvent) -> None:
            """Raw event for message edit events.

            Args:
                payload (discord.RawMessageUpdateEvent): the payload
            """
            cached_messages = self.__get_cached_messages_list()
            if payload.message_id in cached_messages:
                # message id is already in the cache
                return

            channel = await self.client.fetch_channel(payload.channel_id)
            message = await channel.fetch_message(payload.message_id)
            await self.on_message_edit.message_edit(None, message)

        @self.client.event
        async def on_message_edit(before: discord.Message, after: discord.Message) -> None:
            """Listens to the on_message_edit event.

            Args:
                before (discord.Message): the message _before_
                after (discord.Message): _the message _after_
            """
            await self.on_message_edit.message_edit(before, after)

        @self.client.event
        async def on_guild_emojis_update(
            guild: discord.Guild,
            before: discord.Sequence[discord.Emoji],
            after: discord.Sequence[discord.Emoji],
        ) -> None:
            """For updating our internal list of emojis.

            Args:
                guild (discord.Guild): the Guild object
                before (discord.Sequence[discord.Emoji]): list of emojis before
                after (discord.Sequence[discord.Emoji]): list of emojis after
            """
            await self.on_emoji_create.on_emojis_update(guild.id, before, after)

        @self.client.event
        async def on_guild_stickers_update(
            guild: discord.Guild,
            before: discord.Sequence[discord.Sticker],
            after: discord.Sequence[discord.Sticker],
        ) -> None:
            """For updating our internal list of emojis.

            Args:
                guild (discord.Guild): the Guild object
                before (discord.Sequence[discord.Emoji]): list of stickers before
                after (discord.Sequence[discord.Emoji]): list of stickers after
            """
            await self.on_sticker_create.on_stickers_update(guild.id, before, after)

        @self.client.event
        async def on_voice_state_update(
            member: discord.Member,
            before: discord.VoiceState,
            after: discord.VoiceState,
        ) -> None:
            """Logging time in VC.

            Args:
                member (discord.Member): the Member object
                before (discord.VoiceState): Voice state before
                after (discord.VoiceState): Voice state after
            """
            await self.on_voice_state_change.on_voice_state_change(member, before, after)

    def _register_slash_commands(self: "CommandManager") -> None:  # noqa: C901, PLR0915
        """This method registers all the 'slash commands'.

        Slash Commands are commands users can use in discord.
        Each command must be it's own async method with a relevant decorator so that it's actually
        registered. None of these methods defined here will ever be called manually by anyone. The methods are called
        by the CLIENT object and that will pass in all the required parameters.

        Additionally, the method is called automatically from this class' constructor and shouldn't be called anywhere
        else.
        """

        @self.client.command(description="View your total BSEddies")
        async def view(ctx: discord.ApplicationContext) -> None:
            """Slash command that allows the user to see how many BSEddies they have.

            Args:
                ctx (discord.ApplicationContext): the command context
            """
            await self.bseddies_view.view(ctx)

        @self.client.command(description="View the current BSEddies leaderboard")
        async def leaderboard(ctx: discord.ApplicationContext) -> None:
            """Slash command that allows the user to see the BSEddies leaderboard.

            Args:
                ctx (discord.ApplicationContext): the command context
            """
            await self.bseddies_leaderboard.leaderboard(ctx)

        @self.client.command(description="See your estimated salary gain for today so far")
        async def predict(ctx: discord.ApplicationContext) -> None:
            """Slash command that allows the user to see their predict daily salary.

            Args:
                ctx (discord.ApplicationContext): the command context
            """
            await self.bseddies_predict.predict(ctx)

        @self.client.command(description="View the BSEddies High Scores.")
        async def highscores(ctx: discord.ApplicationContext) -> None:
            """Slash command that allows the user to see the BSEddies high scores.

            Args:
                ctx (discord.ApplicationContext): the command context
            """
            await self.bseddies_high_score.highscore(ctx)

        @self.client.command(description="View all the active bets in the server.")
        async def active(ctx: discord.ApplicationContext) -> None:
            """Slash commands lists all the active bets in the system.

            Args:
                ctx (discord.ApplicationContext): the command context
            """
            await self.bseddies_active.active(ctx)

        @self.client.command(description="View all the unresolved bets you have betted on.")
        async def pending(ctx: discord.ApplicationContext) -> None:
            """Slash commands lists all the pending bets in the system for the user.

            Args:
                ctx (discord.ApplicationContext): the command context
            """
            await self.bseddies_pending.pending(ctx)

        @self.client.command(description="Gift some of your eddies to a friend")
        async def gift(
            ctx: discord.ApplicationContext,
            friend: discord.Option(discord.User),
            amount: discord.Option(int),
        ) -> None:
            """A slash command that allows users to gift eddies to their friends.

            It was two main arguments:
                - FRIEND: The user in the server to gift BSEddies to
                - AMOUNT: The amount of BSEddies to gift

            Args:
                ctx (discord.ApplicationContext): the command context
                friend (discord.User): the user to gift eddies to
                amount (int): the amount of eddies to gift
            """
            await self.bseddies_gift.gift_eddies(ctx, friend, amount)

        @self.client.command(description="Create a bet")
        async def create(ctx: discord.ApplicationContext) -> None:
            """Command to create a bet.

            Args:
                ctx (discord.ApplicationContext): the command context
            """
            modal = BetCreateModal(client=self.client, guild_ids=self.guilds, title="Create a bet")
            await ctx.response.send_modal(modal)

        @self.client.command(description="Autogenerate bets")
        async def autogenerate(ctx: discord.ApplicationContext) -> None:
            """Command to autogenerate some bets.

            Args:
                ctx (discord.ApplicationContext): the command context
            """
            await ctx.defer(ephemeral=True)
            await self.bseddies_autogenerate.create_auto_generate_view(ctx)

        @self.client.command(description="Place a bet")
        async def place(ctx: discord.ApplicationContext) -> None:
            """This is the command that allows users to place BSEddies.  on currently active bets.

            Users can only bet on "active" bets. IE ones that haven't timed out or ones that have results already.
            Users can't bet on a different result to one that they've already bet on.
            Users can't bet a negative amount of BSEddies.
            Users can't bet on a result that doesn't exist for that bet.

            Args:
                ctx (discord.ApplicationContext): the command context
            """
            await self.bseddies_place.create_bet_view(ctx)

        @self.client.command(description="Close a bet by providing a result and award those SWEET EDDIES.")
        async def close(ctx: discord.ApplicationContext) -> None:
            """This is the command that closes a bet.

            Closing a bet requires a result emoji. Once a bet is "closed";
            no-one can bet on it and the winners will gain their BSEddies.

            Args:
                ctx (discord.ApplicationContext): the command context
            """
            await self.bseddies_close.create_bet_view(ctx)

        @self.client.command(
            description="Give a user some eddies",
        )
        async def admin_give(ctx: discord.ApplicationContext, user: discord.User, amount: int) -> None:
            """Slash command for an admin to give eddies for someone.

            Args:
                ctx (discord.ApplicationContext): the command context
                user (discord.User): the user to give eddies to
                amount (int): the eddies to give them
            """
            await self.bseddies_admin_give.admin_give(ctx, user, amount)

        @self.client.command(description="Set server eddies tax rate")
        async def taxrate(ctx: discord.ApplicationContext) -> None:
            """Slash command to set tax rate.

            Args:
                ctx (discord.ApplicationContext): _description_
            """
            await self.bseddies_tax_rate.create_tax_view(ctx)

        @self.client.command(description="Pay to rename one of the BSEddies roles")
        async def rename(
            ctx: discord.ApplicationContext,
            name: str,
            role: discord.Option(str, choices=["king", "supporter", "revolutionary"]),
        ) -> None:
            """Slash command to rename the BSEddies roles.

            Args:
                ctx (discord.ApplicationContext): the command context
                name (str): the new name of the role
                role (str): the role to be renamed
            """
            await self.bseddies_king_rename.rename(ctx, name, role)

        @self.client.command(description="Refresh a bet from the DB")
        async def refresh(ctx: discord.ApplicationContext) -> None:
            """Slash command to refresh a bet.

            Args:
                ctx (discord.ApplicationContext): the command context
            """
            await self.bseddies_refresh.create_refresh_view(ctx, None)

        @self.client.command(description="Pledge your support to the KING")
        async def pledge(ctx: discord.ApplicationContext) -> None:
            """Command to pledge to a side.

            Args:
                ctx (discord.ApplicationContext): the command context
            """
            await self.bseddies_pledge.create_pledge_view(ctx)

        @self.client.command(description="Bless your supporters or the server")
        async def bless(ctx: discord.ApplicationContext) -> None:
            """Command to bless.

            Args:
                ctx (discord.ApplicationContext): the command context
            """
            await self.bseddies_bless.create_bless_view(ctx)

        @self.client.command(description="Configure BSEBot")
        async def config(ctx: discord.ApplicationContext) -> None:
            """Command to configure the bot.

            Args:
                ctx (discord.ApplicationContext): the command context
            """
            await self.bseddies_config.root_config(ctx)

        @self.client.command(description="Help")
        async def help(ctx: discord.ApplicationContext) -> None:  # noqa: A001
            """Help command.

            Args:
                ctx (discord.ApplicationContext): the command context
            """
            await self.bseddies_help.help(ctx)

        @self.client.command(description="Suggest an improvement")
        async def suggest(ctx: discord.ApplicationContext) -> None:
            """Command for suggesting improvements.

            Args:
                ctx (discord.ApplicationContext): the command context
            """
            modal = SuggestModal(github_api=self.githubapi, title="Suggest an improvement")
            await ctx.response.send_modal(modal)

        @self.client.command(description="Set a reminder")
        async def remindme(ctx: discord.ApplicationContext) -> None:
            """Command for reminders.

            Args:
                ctx (discord.ApplicationContext): the command context
            """
            modal = ReminderModal(None, title="Set a reminder")
            await ctx.response.send_modal(modal)

        @self.client.command(description="See some stats")
        async def stats(ctx: discord.ApplicationContext) -> None:
            """Stats Slash command.

            Args:
                ctx (discord.ApplicationContext): the command context
            """
            await self.bseddies_stats.create_stats_view(ctx)

        @self.client.command(description="See some Wordle stats")
        async def wordle(ctx: discord.ApplicationContext) -> None:
            """Command for wordle stats.

            Args:
                ctx (discord.ApplicationContext): the command context
            """
            await self.bseddies_wordle.wordle(ctx)

    def _register_context_commands(self: "CommandManager") -> None:
        """Registers our context menu commands."""

        @self.client.message_command(name="Pin message")
        async def pin_message(ctx: discord.ApplicationContext, message: discord.Message) -> None:
            """Allows users to pin a message.

            Args:
                ctx (discord.ApplicationContext): the command context
                message (discord.Message): the message to pin
            """
            with contextlib.suppress(discord.HTTPException):
                await message.pin(reason=f"{ctx.author.name} has pinned this message")
            await ctx.respond(content="Pinned", ephemeral=True, delete_after=5)

        @self.client.message_command(name="Delete message")
        async def delete_message(ctx: discord.ApplicationCommand, message: discord.Message) -> None:
            """Allows BSEddies admins to delete a message.

            Args:
                ctx (discord.ApplicationCommand): the command context
                message (discord.Message): the message to delete
            """
            await self.message_delete.message_delete(ctx, message)

        @self.client.message_command(name="Remind me")
        async def remind_me(ctx: discord.ApplicationCommand, message: discord.Message) -> None:
            """Allows triggering of the reminder modal using an existing message.

            Args:
                ctx (discord.ApplicationCommand): the command context
                message (discord.Message): the message to trigger a reminder
            """
            modal = ReminderModal(message.id, title="Set a reminder")
            await ctx.response.send_modal(modal)

        @self.client.user_command(name="Gift")
        async def gift(ctx: discord.ApplicationCommand, user: discord.Member) -> None:
            """_summary_.

            Args:
                ctx (discord.ApplicationCommand): the command context
                user (discord.Member): the user to gift eddies to
            """
            await self.user_gift.user_gift(ctx, user)<|MERGE_RESOLUTION|>--- conflicted
+++ resolved
@@ -12,11 +12,7 @@
 import inspect
 
 import discord
-<<<<<<< HEAD
-from slomanlogger import SlomanLogger("bsebot")
-=======
 from slomanlogger import SlomanLogger
->>>>>>> 50000fe7
 
 from apis.giphyapi import GiphyAPI
 from apis.github import GitHubAPI
@@ -133,19 +129,11 @@
             giphy_token (str | None): the giphy token
             github_token (str | None): the github token
         """
-<<<<<<< HEAD
         self.client: BSEBot = client
         self.guilds: list[int] = guilds
         self.logger = SlomanLogger("bsebot")
         self.giphy_token: str | None = giphy_token
         self.github_token: str | None = github_token
-=======
-        self.client = client
-        self.guilds = guilds
-        self.logger = SlomanLogger("bsebot")
-        self.giphy_token = giphy_token
-        self.github_token = github_token
->>>>>>> 50000fe7
 
         self.embeds = EmbedManager()
 
