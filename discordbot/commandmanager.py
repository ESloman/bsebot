"""
This file contains our class that registers all the events we listen to and do things with
"""

import asyncio
import logging

import discord

from apis.giphyapi import GiphyAPI
from discordbot.betcloser import BetCloser
from discordbot.clienteventclasses import OnReadyEvent, OnReactionAdd, OnMessage, OnMemberJoin, OnDirectMessage
from discordbot.clienteventclasses import OnMemberLeave, OnThreadCreate, OnThreadUpdate
from discordbot.clienteventclasses import OnEmojiCreate, OnStickerCreate
from discordbot.constants import BSE_SERVER_ID
from discordbot.eddiegains import EddieGainMessager
from discordbot.tasks.eddiekingtask import BSEddiesKingTask
from discordbot.embedmanager import EmbedManager
from discordbot.tasks.monthlyawards import MonthlyBSEddiesAwards
from discordbot.tasks.revolutiontask import BSEddiesRevolutionTask
from discordbot.tasks.dailyvallytask import AfterWorkVally
from discordbot.tasks.threadmutetask import ThreadSpoilerTask
from discordbot.tasks.wordletask import WordleTask
from discordbot.slashcommandeventclasses import BSEddiesLeaderboard, BSEddiesTaxRate, BSEddiesView, BSEddiesActive, BSEddiesGift
from discordbot.slashcommandeventclasses import BSEddiesHighScore, BSEddiesAdminGive
from discordbot.slashcommandeventclasses import BSEddiesCloseBet, BSEddiesPlaceBet
from discordbot.slashcommandeventclasses import BSEddiesPending, BSEddiesTransactionHistory
from discordbot.slashcommandeventclasses import BSEddiesPredict, BSEddiesAutoGenerate

from discordbot.modals import BSEddiesBetCreateModal
from mongo.bsepoints import UserPoints, UserBets


class CommandManager(object):
    """
    Class for registering all the client events and slash commands
    Needs to be initialised with a client and a list of guild IDS

    Only the constructor needs to be called in this class for it to register everything.
    """

    def __init__(self,
                 client: discord.Bot,
                 guilds: list,
                 logger: logging.Logger,
                 giphy_token: str = None
        ) -> None:
        """
        Constructor method. This does all the work in this class and no other methods need to be called.

        We start by creating all the variables we need and some also an EmbedManager class (for creating embeds),
        and our MongoDB Collection classes for interacting with those collections in the DB.

        This is also where we create an instance of "SlashCommand". This is our main class that handles registering
        of the slash commands.

        Each "event" or "slash command" has their own "class" that handles all the actual logic for when we receive
        an event or slash command. So we create instances of these classes next.

        We have the Client Event classes all being registered and then all the Slash Command events being registered.

        After that, we have our "tasks". Tasks are COG objects that perform a task at regular intervals. We use tasks
        for a variety of different things. But essentially, each one is a class and we create an instance of each one
        here. There's no need to do anything else once we instantiate each of them.

        And finally, we call the two methods that actually register all the events and slash commands.

        :param client: discord.Client object that represents our bot
        :param guilds: list of guild IDs that we're listening on
        :param logger:  logger object for logging
        :param debug_mode: whether we're in debug mode or not
        :param giphy_token:
        """

        self.client = client
        self.guilds = guilds
        self.logger = logger
        self.giphy_token = giphy_token

        self.embeds = EmbedManager(self.logger)

        self.giphyapi = GiphyAPI(self.giphy_token)

        # mongo interaction classes
        self.user_points = UserPoints()
        self.user_bets = UserBets(guilds)

        self.__get_cached_messages_list()

        # client event classes
        self.on_ready = OnReadyEvent(client, guilds, self.logger)
        self.on_reaction_add = OnReactionAdd(client, guilds, self.logger)
        self.on_message = OnMessage(client, guilds, self.logger)
        self.on_member_join = OnMemberJoin(client, guilds, self.logger)
        self.on_member_leave = OnMemberLeave(client, guilds, self.logger)
        self.direct_message = OnDirectMessage(client, guilds, self.logger, self.giphyapi)
        self.on_thread_create = OnThreadCreate(client, guilds, self.logger)
        self.on_thread_update = OnThreadUpdate(client, guilds, self.logger)
        self.on_emoji_create = OnEmojiCreate(client, guilds, self.logger)
        self.on_sticker_create = OnStickerCreate(client, guilds, self.logger)

        # slash command classes
        self.bseddies_active = BSEddiesActive(client, guilds, self.logger)
        self.bseddies_gift = BSEddiesGift(client, guilds, self.logger)
        self.bseddies_view = BSEddiesView(client, guilds, self.logger)
        self.bseddies_leaderboard = BSEddiesLeaderboard(client, guilds, self.logger)
        self.bseddies_close = BSEddiesCloseBet(client, guilds, self.logger)
        self.bseddies_place = BSEddiesPlaceBet(client, guilds, self.logger)
        self.bseddies_pending = BSEddiesPending(client, guilds, self.logger)
        self.bseddies_transactions = BSEddiesTransactionHistory(client, guilds, self.logger)
        self.bseddies_admin_give = BSEddiesAdminGive(client, guilds, self.logger)
        self.bseddies_high_score = BSEddiesHighScore(client, guilds, self.logger)
        self.bseddies_predict = BSEddiesPredict(client, guilds, self.logger)
        self.bseddies_autogenerate = BSEddiesAutoGenerate(client, guilds, self.logger)
        self.bseddies_tax_rate = BSEddiesTaxRate(client, guilds, self.logger)

        # tasks
        self.bet_closer_task = BetCloser(self.client, guilds, self.logger, self.bseddies_place, self.bseddies_close)
        self.eddie_gain_message_task = EddieGainMessager(self.client, guilds, self.logger)
        self.eddie_king_task = BSEddiesKingTask(self.client, guilds, self.logger)
        self.revolution_task = BSEddiesRevolutionTask(self.client, guilds, self.logger, self.giphy_token)
        
        if BSE_SERVER_ID in self.guilds:
            self.thread_task = ThreadSpoilerTask(self.client, guilds, self.logger)
            self.vally_task = AfterWorkVally(self.client, guilds, self.logger)
            self.wordle_task = WordleTask(self.client, guilds, self.logger)
<<<<<<< HEAD
			self.monthly_awards_task = MonthlyBSEddiesAwards(self.client, guilds, self.logger)
=======
            self.monthly_awards_task = MonthlyBSEddiesAwards(self.client, guilds, self.logger)
>>>>>>> ef2debf9
            
        # call the methods that register the events we're listening for
        self._register_client_events()
        self._register_slash_commands(guilds)

    # noinspection PyProtectedMember
    def __get_cached_messages_list(self) -> list:
        """
        Method for getting a list of cached message IDs
        :return: list of cached messages
        """
        deque = self.client.cached_messages._SequenceProxy__proxied
        cached = [d.id for d in deque]
        return cached

    def _register_client_events(self) -> None:
        """
        This method registers all the 'client events'.
        Client Events are normal discord events that we can listen to.
        A full list of events can be found here: https://docs.pycord.dev/en/stable/api.html#event-reference

        Each event must be it's own async method with a @self.client.event decorator so that it's actually
        registered. None of these methods defined here will ever be called manually by anyone. The methods are called
        by the CLIENT object and that will pass in all the required parameters.

        Additionally, the method is called automatically from this class' constructor and shouldn't be called anywhere
        else.

        :return: None
        """

        @self.client.event
        async def on_ready():
            """
            Event that handles when we're 'ready'
            :return:
            """
            await self.on_ready.on_ready()

        @self.client.event
        async def on_member_join(member: discord.Member):
            """
            Event that's called when a new member joins the guild.
            :param member:
            :return:
            """
            self.on_member_join.on_join(member)

        @self.client.event
        async def on_member_remove(member: discord.Member):
            """
            Event that's called when a member leaves the guild.
            :param member:
            :return:
            """
            self.on_member_leave.on_leave(member)

        @self.client.event
        async def on_raw_reaction_add(payload: discord.RawReactionActionEvent):
            """
            This event catches EVERY reaction event on every message in the server.
            However, any operations we want to perform are a bit slower as we need to 'fetch' the message
            before we have all the data we have. BUT, we need to handle reactions to all messages as a user may
            react to an older message that isn't in the cache and we can't just not do anything.

            If the message is in the cache - then this event will fire and so will on_reaction_add. To prevent that,
            and to keep on_reaction_add for cached messages and be faster, we check if the message_id is already
            in the cache. If it is, then we can safely ignore it here. Otherwise we need to handle it.
            :param payload:
            :return:
            """

            cached_messages = self.__get_cached_messages_list()
            if payload.message_id in cached_messages:
                # message id is already in the cache
                return

            guild = self.client.get_guild(payload.guild_id)  # type: discord.Guild
            user = await self.client.fetch_user(payload.user_id)  # type: discord.User

            if user.bot:
                return

            channel = guild.get_channel(payload.channel_id)  # type: discord.TextChannel
            if not channel:
                # channel is thread
                channel = guild.get_thread(payload.channel_id)
            partial_message = channel.get_partial_message(payload.message_id)  # type: discord.PartialMessage
            message = await partial_message.fetch()  # type: discord.Message

            await self.on_reaction_add.handle_reaction_event(message, guild, channel, payload.emoji.name, user)

        @self.client.event
        async def on_reaction_add(reaction: discord.Reaction, user: discord.User):
            """
            This event is triggered when anyone 'reacts' to a message in a guild that the bot is in - even it's own
            reactions. However, this only triggers for messages that the bot has in it's cache - reactions to older
            messages will only trigger a 'on_raw_reaction_add' event.

            Here, we simply hand it off to another class to deal with.
            :param reaction:
            :param user:
            :return:
            """
            await self.on_reaction_add.handle_reaction_event(
                reaction.message,
                reaction.message.guild,
                reaction.message.channel,
                reaction.emoji,
                user
            )

        @self.client.event
        async def on_thread_create(thread: discord.Thread):
            """

            :param thread:
            :return:
            """
            await self.on_thread_create.on_thread_create(thread)

        @self.client.event
        async def on_thread_update(before: discord.Thread, after: discord.Thread):
            """

            :param before:
            :param after:
            :return:
            """

            await self.on_thread_update.on_update(before, after)

        @self.client.event
        async def on_message(message: discord.Message):
            """
            This is the 'message' event. Whenever a message is sent in a guild that the bot is listening for -
            we will enact this code. Here, we simply hand it off to another class to deal with.
            :param message:
            :return:
            """

            if message.channel.type.value == 1:
                # this means we've received a Direct message!
                # we'll have to handle this differently
                self.logger.debug(f"{message} - {message.content}")
                await self.direct_message.dm_received(message)
                return

            await self.on_message.message_received(message)
        
        @self.client.event
        async def on_guild_emojis_update(
            guild: discord.Guild, 
            before: discord.Sequence[discord.Emoji],
            after: discord.Sequence[discord.Emoji]
        ) -> None:
            """
            For updating our internal list of emojis

            Args:
                guild (discord.Guild): the Guild object
                before (discord.Sequence[discord.Emoji]): list of emojis before
                after (discord.Sequence[discord.Emoji]): list of emojis after
            """
            await self.on_emoji_create.on_emojis_update(guild.id, before, after)
        

        @self.client.event
        async def on_guild_stickers_update(
            guild: discord.Guild, 
            before: discord.Sequence[discord.Sticker],
            after: discord.Sequence[discord.Sticker]
        ) -> None:
            """
            For updating our internal list of emojis

            Args:
                guild (discord.Guild): the Guild object
                before (discord.Sequence[discord.Emoji]): list of stickers before
                after (discord.Sequence[discord.Emoji]): list of stickers after
            """
            await self.on_sticker_create.on_stickers_update(guild.id, before, after)

    def _register_slash_commands(self, guilds: list) -> None:
        """
        This method registers all the 'slash commands'.
        Slash Commands are commands users can use in discord.

        Each command must be it's own async method with a relevant decorator so that it's actually
        registered. None of these methods defined here will ever be called manually by anyone. The methods are called
        by the CLIENT object and that will pass in all the required parameters.

        Additionally, the method is called automatically from this class' constructor and shouldn't be called anywhere
        else.

        :param guilds: The guild IDs to register the commands to
        :return: None
        """

        @self.client.command(description="View your total BSEddies")
        async def view(ctx: discord.ApplicationContext) -> None:
            """
            Slash command that allows the user to see how many BSEddies they have.
            :param ctx:
            :return:
            """
            await self.bseddies_view.view(ctx)

        @self.client.command(description="View the current BSEddies leaderboard")
        async def leaderboard(ctx: discord.ApplicationContext) -> None:
            """
            Slash command that allows the user to see the BSEddies leaderboard.
            :param ctx:
            :return:
            """
            await self.bseddies_leaderboard.leaderboard(ctx)

        @self.client.command(description="See your estimated salary gain for today so far")
        async def predict(ctx: discord.ApplicationContext) -> None:
            """
            Slash command that allows the user to see their predict daily salary.
            :param ctx:
            :return:
            """
            await self.bseddies_predict.predict(ctx)

        @self.client.command(description="View the BSEddies High Scores.")
        async def highscores(ctx: discord.ApplicationContext) -> None:
            """
            Slash command that allows the user to see the BSEddies high scores.
            :param ctx:
            :return:
            """
            await self.bseddies_high_score.highscore(ctx)

        @self.client.command(description="View all the active bets in the server.")
        async def active(ctx: discord.ApplicationContext) -> None:
            """
            Slash commands lists all the active bets in the system.
            :param ctx:
            :return:
            """
            await self.bseddies_active.active(ctx)

        @self.client.command(description="View all the unresolved bets you have betted on.")
        async def pending(ctx: discord.ApplicationContext) -> None:
            """
            Slash commands lists all the pending bets in the system for the user.
            :param ctx:
            :return:
            """
            await self.bseddies_pending.pending(ctx)

        @self.client.command(description="Gift some of your eddies to a friend")
        async def gift(
                ctx: discord.ApplicationContext,
                friend: discord.Option(discord.User),
                amount: discord.Option(int)) -> None:
            """
            A slash command that allows users to gift eddies to their friends.

            It was two main arguments:
                - FRIEND: The user in the server to gift BSEddies to
                - AMOUNT: The amount of BSEddies to gift

            :param ctx:
            :param friend:
            :param amount:
            :return:
            """
            await self.bseddies_gift.gift_eddies(ctx, friend, amount)

        @self.client.command(description="View your transaction history.")
        async def transactions(
                ctx: discord.ApplicationContext,
                full: discord.Option(bool, description="Do you want the full transaction history?", default=False),
        ) -> None:
            """
            Slash command that allows the user to see their eddie transaction history
            :param ctx:
            :param full:
            :return:
            """
            await ctx.defer(ephemeral=True)
            await self.bseddies_transactions.transaction_history(ctx, full)

        @self.client.command(description="Create a bet")
        async def create(ctx: discord.ApplicationContext):
            modal = BSEddiesBetCreateModal(
                client=self.client,
                guilds=self.guilds,
                logger=self.logger,
                title="Create a bet"
            )
            await ctx.send_modal(modal)

        @self.client.command(description="Autogenerate bets")
        async def autogenerate(ctx: discord.ApplicationContext):
            await ctx.defer(ephemeral=True)
            await self.bseddies_autogenerate.create_auto_generate_view(ctx)

        @self.client.command(description="Place a bet")
        async def place(ctx: discord.ApplicationContext) -> None:
            """
            This is the command that allows users to place BSEddies.  on currently active bets.

            It has 3 main arguments:
                - BET_ID : The ID of the bet
                - AMOUNT : The amount of BSEddies to bet
                - EMOJI : The result to bet on

            Users can only bet on "active" bets. IE ones that haven't timed out or ones that have results already.
            Users can't bet on a different result to one that they've already bet on.
            Users can't bet a negative amount of BSEddies.
            Users can't bet on a result that doesn't exist for that bet.

            :param ctx:
            :return:
            """
            await self.bseddies_place.create_bet_view(ctx)

        @self.client.command(description="Close a bet by providing a result and award those SWEET EDDIES.")
        async def close(ctx: discord.ApplicationContext) -> None:
            """
            This is the command that closes a bet. Closing a bet requires a result emoji.
            Once a bet is "closed" - no-one can bet on it and the winners will gain their BSEddies.

            :param ctx:
            :return:
            """
            await self.bseddies_close.create_bet_view(ctx)

        @self.client.command(description="Give a user some eddies",)
        async def admin_give(
                ctx: discord.ApplicationContext, user: discord.User, amount: int) -> None:
            """
            Slash command for an admin to give eddies for someone.
            :param ctx:
            :param user:
            :param amount:
            :return:
            """
            await self.bseddies_admin_give.admin_give(ctx, user, amount)

        @self.client.command(description="Set server eddies tax rate")
        async def taxrate(ctx: discord.ApplicationContext):
            """
            Slash command to set tax rate

            Args:
                ctx (discord.ApplicationContext): _description_
            """
            await self.bseddies_tax_rate.create_tax_view(ctx)<|MERGE_RESOLUTION|>--- conflicted
+++ resolved
@@ -124,11 +124,7 @@
             self.thread_task = ThreadSpoilerTask(self.client, guilds, self.logger)
             self.vally_task = AfterWorkVally(self.client, guilds, self.logger)
             self.wordle_task = WordleTask(self.client, guilds, self.logger)
-<<<<<<< HEAD
-			self.monthly_awards_task = MonthlyBSEddiesAwards(self.client, guilds, self.logger)
-=======
             self.monthly_awards_task = MonthlyBSEddiesAwards(self.client, guilds, self.logger)
->>>>>>> ef2debf9
             
         # call the methods that register the events we're listening for
         self._register_client_events()
