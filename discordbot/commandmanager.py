--- conflicted
+++ resolved
@@ -14,18 +14,11 @@
 from discordbot.eddiegains import EddieGainMessager
 from discordbot.tasks.eddiekingtask import BSEddiesKingTask
 from discordbot.embedmanager import EmbedManager
-<<<<<<< HEAD
-from discordbot.monthlyawards import MonthlyBSEddiesAwards
-from discordbot.revolutiontask import BSEddiesRevolutionTask
-from discordbot.dailyvallytask import AfterWorkVally
-from discordbot.threadmutetask import ThreadSpoilerTask
-from discordbot.wordletask import WordleTask
-=======
+from discordbot.tasks.monthlyawards import MonthlyBSEddiesAwards
 from discordbot.tasks.revolutiontask import BSEddiesRevolutionTask
 from discordbot.tasks.dailyvallytask import AfterWorkVally
 from discordbot.tasks.threadmutetask import ThreadSpoilerTask
 from discordbot.tasks.wordletask import WordleTask
->>>>>>> a09cefd6
 from discordbot.slashcommandeventclasses import BSEddiesLeaderboard, BSEddiesTaxRate, BSEddiesView, BSEddiesActive, BSEddiesGift
 from discordbot.slashcommandeventclasses import BSEddiesHighScore, BSEddiesAdminGive
 from discordbot.slashcommandeventclasses import BSEddiesCloseBet, BSEddiesPlaceBet
@@ -125,19 +118,13 @@
         self.eddie_gain_message_task = EddieGainMessager(self.client, guilds, self.logger)
         self.eddie_king_task = BSEddiesKingTask(self.client, guilds, self.logger)
         self.revolution_task = BSEddiesRevolutionTask(self.client, guilds, self.logger, self.giphy_token)
-<<<<<<< HEAD
-        self.thread_task = ThreadSpoilerTask(self.client, guilds, self.logger)
-        self.vally_task = AfterWorkVally(self.client, guilds, self.logger)
-        self.wordle_task = WordleTask(self.client, guilds, self.logger)
-        self.monthly_awards_task = MonthlyBSEddiesAwards(self.client, guilds, self.logger)
-=======
         
         if BSE_SERVER_ID in self.guilds:
             self.thread_task = ThreadSpoilerTask(self.client, guilds, self.logger)
             self.vally_task = AfterWorkVally(self.client, guilds, self.logger)
             self.wordle_task = WordleTask(self.client, guilds, self.logger)
->>>>>>> a09cefd6
-
+			self.monthly_awards_task = MonthlyBSEddiesAwards(self.client, guilds, self.logger)
+            
         # call the methods that register the events we're listening for
         self._register_client_events()
         self._register_slash_commands(guilds)
