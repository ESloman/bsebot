"""Contains our EmbedManager class."""

import datetime
from logging import Logger

import discord

from discordbot.constants import MIN_USERS_FILTER, USER_POINTS_FILTER
from discordbot.utilities import PlaceHolderLogger
from mongo.bsepoints.points import UserPoints
from mongo.datatypes import Bet


class EmbedManager:
    """EmbedManager class.

    Generatetes messages from templates for various scenarios based on inputs.
    Centralises where we generate repeated bits of text like bet messages, revolution text, etc.
    """

    def __init__(self: "EmbedManager", logger: Logger = PlaceHolderLogger) -> None:
        """Initialisation method.

        Args:
            logger (Logger, optional): the logger to use. Defaults to PlaceHolderLogger.
        """
        self.user_points = UserPoints()
        self.logger = logger

    def get_bet_embed(
        self: "EmbedManager",
        guild: discord.Guild,
        bet: Bet,
    ) -> discord.Embed:
        """Generates a bet embed from the given bet.

        Args:
            guild (discord.Guild): the guild Object the bet resides in
            bet (Bet): the bet dict

        Returns:
            discord.Embed: a formatted embed to send
        """
        embed = discord.Embed(colour=discord.Colour.random())

        for option in bet["option_dict"]:
            betters = [bet["betters"][b] for b in bet["betters"] if bet["betters"][b]["emoji"] == option]
            if betters:
                val = ""
                for better in sorted(betters, key=lambda b: b["points"], reverse=True):
                    if val:
                        val += "\n"
                    better_info = guild.get_member(better["user_id"])
                    _better = self.user_points.find_user(better["user_id"], guild.id) if not better_info else {}
                    val += (
                        f"**{better_info.name if better_info else (_better.name or better['user_id'])}** "
                        f"(_{better['points']}_)"
                    )
            else:
                val = "No-one has bet on this option yet."
            embed.add_field(name=f"{option} - {bet['option_dict'][option]['val']}", value=val, inline=False)

        footer = None
        if not bet["active"]:
            footer = "This bet is closed for new bets. Awaiting results from the bet creator."
        elif timeout := bet.get("timeout"):
            footer = f"This bet will stop taking bets on {timeout.strftime('%d %b %y %H:%M:%S')}."

        if footer:
            embed.set_footer(text=footer)

        return embed

    def get_leaderboard_embed(
        self: "EmbedManager",
        guild: discord.Guild,
        number: int | None,
        username: str | None,
    ) -> str:
        """Generates the leaderboard text.

        Args:
            guild (discord.Guild): the guild to create the leaderboard for
            number (int | None): how many users to display
            username (str | None): the person who triggered the command

        Returns:
            str: the formatted text
        """
        users = self.user_points.get_all_users_for_guild(guild.id)

        users = sorted(users, key=lambda x: x.points, reverse=True)

        number = len(users) if number is None else min(len(users), number)

        users = [user for user in users if not user.inactive]

        if len(users) > MIN_USERS_FILTER:
            # only filter out users with ten points if the server has lots of users
<<<<<<< HEAD
            users = [user for user in users if user.points != 10]
=======
            users = [user for user in users if user["points"] != USER_POINTS_FILTER]
>>>>>>> 2a919107

        message = "# BSEddies Leaderboard\n"

        for user in users[:number]:
            try:
                name = user.name or guild.get_member(user.uid).name
            except AttributeError:
                continue
            message += f"\n- **{users.index(user) + 1})**  {name}  :  {user.points}"

        message += (
            f"\n\nLast refreshed at `{datetime.datetime.now(tz=datetime.UTC).strftime('%d %b %y %H:%M')}` "
            f"by _{username}_."
        )

        return message

    def get_highscore_embed(
        self: "EmbedManager",
        guild: discord.Guild,
        number: int | None,
        username: str | None,
    ) -> str:
        """Genrates the highscore text.

        Args:
            guild (discord.Guild): the guild to create the highscores for
            number (int | None): how many users to display
            username (str | None): the user who triggered the command

        Returns:
            str: the formatted text
        """
        users = self.user_points.get_all_users_for_guild(guild.id)

        users = sorted(users, key=lambda x: x.high_score, reverse=True)

        number = len(users) if number is None else min(len(users), number)

        users = [user for user in users if not user.inactive]

        if len(users) > MIN_USERS_FILTER:
            # only filter out users with ten points if the server has lots of users
<<<<<<< HEAD
            users = [user for user in users if user.points != 10]
=======
            users = [user for user in users if user["points"] != USER_POINTS_FILTER]
>>>>>>> 2a919107

        message = "# BSEddies High Scores\n"

        for user in users[:number]:
            try:
                name = user.name or guild.get_member(user.uid).name
            except AttributeError:
                continue
            message += f"\n- **{users.index(user) + 1})**  {name}  :  {user.high_score}"

        message += (
            f"\n\nLast refreshed at `{datetime.datetime.now(tz=datetime.UTC).strftime('%d %b %y %H:%M')}` "
            f"by _{username}_."
        )

        return message

    @staticmethod
    def get_revolution_message(king_user: discord.User, role: discord.Role, event: dict, guild: discord.Guild) -> str:
        """Generates a revolution message.

        Args:
            king_user (discord.User): the user who is currently king
            role (discord.Role): the KING role
            event (dict): the revolution event
            guild (discord.Guild): the guild the event is happening within

        Returns:
            str: the formatted text
        """
        revos = []
        for rev in event.get("revolutionaries", []):
            if rev_info := guild.get_member(rev):
                revos.append(rev_info.name)
            else:
                revos.append(str(rev))

        supps = []
        for sup in event.get("supporters", []):
            if sup_info := guild.get_member(sup):
                supps.append(sup_info.name)
            else:
                supps.append(str(sup))

        chance = max(min(event["chance"], 95), 5)

        return (
            f"# REVOLUTION IS UPON US \n\n"
            f"@everyone - Yet again, we must try to overthrow our {role.mention}. {king_user.mention} has ruled "
            "tyranically for far too long and we are now offered a chance to take their BSEddies and knock him down "
            "a peg or two.\n\n"
            ""
            f"If you would like to OVERTHROW {role.mention} then you press the **OVERTHROW** button.\n"
            f"If you believe that {king_user.mention} hasn't done too bad a job then you can **SUPPORT** them to "
            "reduce the chances of revolution happening. If the King _loses_, then supporters will lose eddies "
            "alongside their King.\n"
            "The KING may spend 10% of their eddies using the _Save Thyself_ "
            "button to reduce revolution chance by 15%.\n"
            f"**Success rate**: `{chance}%`\n"
            f"**Revolutionaries**: `{', '.join(revos) if revos else None}`\n"
            f"**Supporters**: `{', '.join(supps) if supps else None}`\n"
            f"**Locked in KING eddies**: `{event.get('locked_in_eddies')}`"
        )<|MERGE_RESOLUTION|>--- conflicted
+++ resolved
@@ -97,11 +97,7 @@
 
         if len(users) > MIN_USERS_FILTER:
             # only filter out users with ten points if the server has lots of users
-<<<<<<< HEAD
-            users = [user for user in users if user.points != 10]
-=======
             users = [user for user in users if user["points"] != USER_POINTS_FILTER]
->>>>>>> 2a919107
 
         message = "# BSEddies Leaderboard\n"
 
@@ -145,11 +141,7 @@
 
         if len(users) > MIN_USERS_FILTER:
             # only filter out users with ten points if the server has lots of users
-<<<<<<< HEAD
-            users = [user for user in users if user.points != 10]
-=======
             users = [user for user in users if user["points"] != USER_POINTS_FILTER]
->>>>>>> 2a919107
 
         message = "# BSEddies High Scores\n"
 
