--- conflicted
+++ resolved
@@ -62,19 +62,7 @@
         logger.error("Token isn't set - can't authenticate with Discord. Exiting.")
         sys.exit(-1)
 
-<<<<<<< HEAD
     logger.info("Debug mode is %s.", "enabled" if DEBUG_MODE else "disabled")
-=======
-    if mongo_ip := os.environ.get("MONGODB_IP"):
-        logger.verbose("MongoDB IP, %s, set through environment variable.", mongo_ip)
-    else:
-        logger.warning("MongoDB IP not set - using localhost as default.")
-
-    if DEBUG_MODE:
-        logger.info("Debug mode enabled.")
-    if GIPHY_TOKEN:
-        logger.debug("Giphy token set.")
->>>>>>> ad5a62fa
 
     # load giphy token
     if not os.environ.get("GIPHY_TOKEN"):
@@ -84,6 +72,11 @@
             logger.verbose("Set giphy token var from .env file")
         else:
             logger.warning("No giphy token set.")
+
+    if mongo_ip := os.environ.get("MONGODB_IP"):
+        logger.verbose("MongoDB IP, %s, set through environment variable.", mongo_ip)
+    else:
+        logger.warning("MongoDB IP not set - using localhost as default.")
 
     intents = discord.Intents.all()
     intents.presences = False
