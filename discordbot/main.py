--- conflicted
+++ resolved
@@ -103,12 +103,8 @@
         activity=listening_activity,
         auto_sync_commands=False
     )
-<<<<<<< HEAD
-    com = CommandManager(cli, IDS, logger, beta_mode=BETA_MODE, debug_mode=DEBUG_MODE, giphy_token=GIPHY_TOKEN)
-=======
 
     com = CommandManager(cli, IDS, logger, giphy_token=GIPHY_TOKEN)
->>>>>>> ef2debf9
 
     user_bets = UserBets(IDS)
 
