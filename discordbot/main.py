--- conflicted
+++ resolved
@@ -103,16 +103,13 @@
         details="Waiting for commands!"
     )
 
-<<<<<<< HEAD
-    cli = discord.Bot(debug_guilds=IDS, intents=intents, activity=listening_activity, auto_sync_commands=False)
-=======
     cli = discord.Bot(
         debug_guilds=IDS,
         intents=intents,
         activity=listening_activity,
         auto_sync_commands=False
     )
->>>>>>> 16c292d9
+
     com = CommandManager(cli, IDS, logger, beta_mode=BETA_MODE, debug_mode=DEBUG_MODE, giphy_token=GIPHY_TOKEN)
 
     user_bets = UserBets(IDS)
