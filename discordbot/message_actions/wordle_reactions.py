--- conflicted
+++ resolved
@@ -72,19 +72,9 @@
             return
 
         guild_db = self.guilds.get_guild(guild_id)
-<<<<<<< HEAD
         x_emoji = guild_db.wordle_x_emoji
         two_emoji = guild_db.wordle_two_emoji
         six_emoji = guild_db.wordle_six_emoji
-=======
-        x_emoji = guild_db.get("wordle_x_emoji")
-        two_emoji = guild_db.get(
-            "wordle_two_emoji",
-        )
-        six_emoji = guild_db.get(
-            "wordle_six_emoji",
-        )
->>>>>>> 2a919107
 
         x_emoji = "😞" if not x_emoji else PartialEmoji.from_str(x_emoji)
         two_emoji = "🎉" if not two_emoji else PartialEmoji.from_str(two_emoji)
