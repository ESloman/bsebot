"""Thread config selects."""

from discord import Interaction, SelectOption
from discord.ui import Select

from discordbot.constants import BET_TITLE_DISPLAY_LENTH
from mongo.datatypes import Thread


class ThreadConfigSelect(Select):
    """Class for thread config select."""

    def __init__(self, threads: list[Thread]) -> None:
        """Initialisation method.

        Args:
            threads (list[Thread]): the list of threads to configure
        """
        options = []
        for thread in threads:
<<<<<<< HEAD
            label = thread.name
            if len(label) > 99:
=======
            label = thread["name"]
            if len(label) > BET_TITLE_DISPLAY_LENTH:
>>>>>>> 2a919107
                label = label[:99]

            value = str(thread.thread_id)
            opt = SelectOption(label=label, value=value)
            options.append(opt)

        super().__init__(
            disabled=False,
            placeholder="Select thread to configure...",
            min_values=1,
            max_values=1,
            options=options,
        )

    async def callback(self, interaction: Interaction) -> None:
        """Callback method.

        Args:
            interaction (Interaction): the interaction to callback to
        """
        selected_amount = interaction.data["values"][0]
        for option in self.options:
            option.default = option.value == selected_amount

        await self.view.update()
        await interaction.response.edit_message(view=self.view)


class ThreadActiveSelect(Select):
    """Class for active select."""

    def __init__(self) -> None:
        """Initialisation method."""
        options = [
            SelectOption(label="Active", value="1", description="Send spoiler messages", default=True),
            SelectOption(label="Inactive", value="0", description="Don't send spoiler messages"),
        ]

        super().__init__(
            disabled=True,
            placeholder="Select thread activity",
            min_values=1,
            max_values=1,
            options=options,
        )

    async def callback(self, interaction: Interaction) -> None:
        """Callback method.

        Args:
            interaction (Interaction): the interaction to callback to
        """
        selected_amount = interaction.data["values"][0]
        for option in self.options:
            option.default = option.value == selected_amount

        await interaction.response.edit_message(view=self.view)


class ThreadDaySelect(Select):
    """Class for day select."""

    def __init__(self) -> None:
        """Initialisation method."""
        options = [
            SelectOption(label="Monday", value="0"),
            SelectOption(label="Tuesday", value="1"),
            SelectOption(label="Wednesday", value="2"),
            SelectOption(label="Thursday", value="3"),
            SelectOption(label="Friday", value="4"),
            SelectOption(label="Saturday", value="5"),
            SelectOption(label="Sunday", value="6"),
            SelectOption(label="None", value="7"),
        ]

        super().__init__(
            disabled=True,
            placeholder="Select a day to send mute reminders",
            min_values=1,
            max_values=1,
            options=options,
        )

    async def callback(self, interaction: Interaction) -> None:
        """Callback method.

        Args:
            interaction (Interaction): the interaction to callback to
        """
        selected_amount = interaction.data["values"][0]
        for option in self.options:
            option.default = option.value == selected_amount

        await interaction.response.edit_message(view=self.view)<|MERGE_RESOLUTION|>--- conflicted
+++ resolved
@@ -18,13 +18,8 @@
         """
         options = []
         for thread in threads:
-<<<<<<< HEAD
             label = thread.name
-            if len(label) > 99:
-=======
-            label = thread["name"]
             if len(label) > BET_TITLE_DISPLAY_LENTH:
->>>>>>> 2a919107
                 label = label[:99]
 
             value = str(thread.thread_id)
