"""King rename slash command."""

import datetime
import logging

import discord

from discordbot.bot_enums import ActivityTypes, TransactionTypes
from discordbot.bsebot import BSEBot
from discordbot.slashcommandeventclasses.bseddies import BSEddies


class KingRename(BSEddies):
    """Class for handling `/renameking` commands."""

    def __init__(self, client: BSEBot, guild_ids: list, logger: logging.Logger) -> None:
        """Initialisation method.

        Args:
            client (BSEBot): the connected BSEBot client
            guild_ids (list): list of supported guild IDs
            logger (logging.Logger): the logger
        """
        super().__init__(client, guild_ids, logger)
        self.activity_type = ActivityTypes.RENAME_KING
        self.help_string = "Pay 500 eddies to rename one of the BSEddies roles"
        self.command_name = "rename"

    async def rename(self, ctx: discord.ApplicationContext, name: str, role: str) -> None:
        """Method for a user to rename the BSEddies KING role for small cost.

        The role can't be changed more than once an hour.

        Args:
            ctx (discord.ApplicationContext): the context
            name (str): new name
            role (str): the role
        """
        if not await self._handle_validation(ctx):
            return

        await ctx.defer(ephemeral=True)

        self._add_event_type_to_activity_history(ctx.author, ctx.guild_id, ActivityTypes.RENAME_KING)

        ret = self.user_points.find_user(ctx.author.id, ctx.guild.id, projection={"points": True})
        points = ret.points

        db_guild = self.guilds.get_guild(ctx.guild.id)

        if not db_guild:
            # no guild info in DB ??
            return

        match role:
            case "king":
                role_id = db_guild.role
                spend = 500
            case "supporter":
                role_id = db_guild.supporter_role
                spend = 250
            case "revolutionary":
                role_id = db_guild.revolutionary_role
                spend = 250

        if points < spend:
            # too little points
            message = (
                "Sadly, you don't have enough eddies to change this role."
                f" You need **{spend}** to change the {role.upper()} role."
            )
            await ctx.followup.send(content=message, ephemeral=True)
            return

        key = f"rename_{role}"
        last_king_rename = db_guild.__getattribute__(key)
        now = datetime.datetime.now()
        if last_king_rename:
            time_elapsed = now - last_king_rename
            if time_elapsed.total_seconds() < 3600:  # noqa: PLR2004
                # not been an hour yet
                mins = round((3600 - time_elapsed.total_seconds()) / 60, 1)
                message = (
                    f"The {role.upper()} role was renamed within the last hour can't be changed again - "
                    f"need to wait another `{mins}` minutes."
                )
                await ctx.followup.send(content=message, ephemeral=True, delete_after=20)
                return

        if not role_id:
            await ctx.followup.send("Guild role not set correctly.", ephemeral=True, delete_after=20)
            return
        role_obj = ctx.guild.get_role(role_id)

        try:
            await role_obj.edit(name=name)
        except discord.Forbidden:
            message = "Don't have the required permissions to do this."
            await ctx.followup.send(message, ephemeral=True, delete_after=30)
            return

        self.user_points.increment_points(
            ctx.author.id,
            ctx.guild.id,
            spend * -1,
            TransactionTypes.KING_RENAME,
            comment=f"Change {role_id} to {name}",
            role_id=role_id,
        )

        self.guilds.update({"guild_id": ctx.guild.id}, {"$set": {key: now}})

        channel_id = db_guild.channel
        if channel_id:
            channel = await self.client.fetch_channel(channel_id)
            await channel.trigger_typing()

            # get king user
<<<<<<< HEAD
            king_id = db_guild.king
            if role == "king":
                _insert = f"<@{king_id}>"
            else:
                _insert = f"{role.capitalize()}"
            ann = (f"{ctx.author.mention} changed the `bseddies` {role.upper()} role "
                   f"name to **{name}**. {_insert} is now {role_obj.mention}!")
=======
            king_id = db_guild["king"]
            _insert = f"<@{king_id}>" if role == "king" else f"{role.capitalize()}"
            ann = (
                f"{ctx.author.mention} changed the `bseddies` {role.upper()} role "
                f"name to **{name}**. {_insert} is now {role_obj.mention}!"
            )
>>>>>>> 2a919107
            await channel.send(content=ann)

        message = f"Changed the role name to `{name}` for you."
        await ctx.followup.send(content=message, ephemeral=True, delete_after=20)<|MERGE_RESOLUTION|>--- conflicted
+++ resolved
@@ -116,22 +116,12 @@
             await channel.trigger_typing()
 
             # get king user
-<<<<<<< HEAD
             king_id = db_guild.king
-            if role == "king":
-                _insert = f"<@{king_id}>"
-            else:
-                _insert = f"{role.capitalize()}"
-            ann = (f"{ctx.author.mention} changed the `bseddies` {role.upper()} role "
-                   f"name to **{name}**. {_insert} is now {role_obj.mention}!")
-=======
-            king_id = db_guild["king"]
             _insert = f"<@{king_id}>" if role == "king" else f"{role.capitalize()}"
             ann = (
                 f"{ctx.author.mention} changed the `bseddies` {role.upper()} role "
                 f"name to **{name}**. {_insert} is now {role_obj.mention}!"
             )
->>>>>>> 2a919107
             await channel.send(content=ann)
 
         message = f"Changed the role name to `{name}` for you."
