"""View slash command."""

import logging

import discord

from discordbot.bot_enums import ActivityTypes
from discordbot.bsebot import BSEBot
from discordbot.slashcommandeventclasses.bseddies import BSEddies
from mongo.datatypes import User


class View(BSEddies):
    """Class for handling `/view` commands."""

    def __init__(self, client: BSEBot, guild_ids: list, logger: logging.Logger) -> None:
        """Initialisation method.

        Args:
            client (BSEBot): the connected BSEBot client
            guild_ids (list): list of supported guild IDs
            logger (logging.Logger): the logger
        """
        super().__init__(client, guild_ids, logger)
        self.dmable = True
        self.activity_type = ActivityTypes.BSEDDIES_VIEW
        self.help_string = "View your eddies for the server"
        self.command_name = "view"

    def _construct_guild_message(self, user: User) -> str:
        """Constructs the `View` message for a given user and guild.

        Args:
            user (User): the DB Uer object

        Returns:
            str: the constructed message
        """
        guild_db = self.guilds.get_guild(user.guild_id)
        if not guild_db:
            return "Guild didn't exist in guilds collection - probbaly just a debug error"
<<<<<<< HEAD
        pending = self.user_bets.get_user_pending_points(user.uid, user.guild_id)
        msg = (
            f"**{guild_db.name}**\n"
            f"You have **{user.points}** :money_with_wings:`BSEDDIES`:money_with_wings:!"
=======
        pending = self.user_bets.get_user_pending_points(user["uid"], user["guild_id"])
        return (
            f"**{guild_db['name']}**\n"
            f"You have **{user['points']}** :money_with_wings:`BSEDDIES`:money_with_wings:!"
>>>>>>> 2a919107
            f"\nAdditionally, you have `{pending}` points on 'pending bets'.\n\n"
            f"The _absolute highest_ amount of eddies you've ever had was `{user.high_score}`!."
        )

    async def view(self, ctx: discord.ApplicationContext) -> None:
        """Basic view method for handling view slash commands.

        Sends an ephemeral message to the user with their total eddies and any "pending" eddies they
        have tied up in bets.

        :param ctx:
        :return:
        """
        if not await self._handle_validation(ctx):
            return None

        _user = None
        if not ctx.guild:
            # no guild - workout if user is in more than one guild or not
            users = self.user_points.find_user_guildless(ctx.author.id)
            if len(users) > 1:
                return await self.view_guildless(ctx, users)

            if len(users) == 1:
                _user = users[0]
            else:
                # no guilds at all?
                await ctx.respond("We do not share any guilds together.")
                return None

        self._add_event_type_to_activity_history(ctx.author, ctx.guild_id, ActivityTypes.BSEDDIES_VIEW)

        if not _user:
            _user = self.user_points.find_user(ctx.author.id, ctx.guild.id)

        msg = self._construct_guild_message(_user)
        await ctx.respond(content=msg, ephemeral=True)
        return None

    async def view_guildless(self, ctx: discord.ApplicationContext, users: list[User]) -> None:
        """Sends multiple messages for each guild the user is in.

        Args:
            ctx (discord.ApplicationContext): the context to respond to
            users (list[User]): the list of users
        """
        await ctx.respond("Eddies for all your guilds:")

        for _user in users:
            msg = self._construct_guild_message(_user)
            await ctx.followup.send(content=msg)<|MERGE_RESOLUTION|>--- conflicted
+++ resolved
@@ -39,17 +39,10 @@
         guild_db = self.guilds.get_guild(user.guild_id)
         if not guild_db:
             return "Guild didn't exist in guilds collection - probbaly just a debug error"
-<<<<<<< HEAD
         pending = self.user_bets.get_user_pending_points(user.uid, user.guild_id)
-        msg = (
-            f"**{guild_db.name}**\n"
-            f"You have **{user.points}** :money_with_wings:`BSEDDIES`:money_with_wings:!"
-=======
-        pending = self.user_bets.get_user_pending_points(user["uid"], user["guild_id"])
         return (
             f"**{guild_db['name']}**\n"
-            f"You have **{user['points']}** :money_with_wings:`BSEDDIES`:money_with_wings:!"
->>>>>>> 2a919107
+            f"You have **{user.points}** :money_with_wings:`BSEDDIES`:money_with_wings:!"
             f"\nAdditionally, you have `{pending}` points on 'pending bets'.\n\n"
             f"The _absolute highest_ amount of eddies you've ever had was `{user.high_score}`!."
         )
