import datetime
from typing import List, Tuple

import discord

from discordbot.bot_enums import TransactionTypes
from discordbot.constants import ANNUAL_AWARDS_AWARD, BSEDDIES_REVOLUTION_CHANNEL, JERK_OFF_CHAT, MONTHLY_AWARDS_PRIZE
from discordbot.stats.statsclasses import Stat, StatsGatherer
from mongo.bsedataclasses import Awards
from mongo.bsepoints import UserPoints


class AwardsBuilder:
    def __init__(self, bot: discord.Client, guild_id: int, logger, annual=False):
        self.bot = bot
        self.guild_id = guild_id
        self.logger = logger
        self.annual = annual

        self.stats = StatsGatherer(logger, annual)
        self.awards = Awards()
        self.user_points = UserPoints()

    async def build_stats_and_message(self) -> Tuple[List[Stat], List[str]]:
        """
        Uses StatsGatherer to query for all the required stats
        Formats an appropriate message
        Returns all the stats object and the message

        Returns:
            Tuple[List[Stat], List[str]]: Tuple of the list Stat objects and the stats message to send
        """

        if not self.annual:
            start, end = self.stats.get_monthly_datetime_objects()
        else:
            start, end = self.stats.get_annual_datetime_objects()

        args = (self.guild_id, start, end)

        guild = await self.bot.fetch_guild(self.guild_id)

        # get a list of channel IDs here to use
        _channels = await guild.fetch_channels()
        _channels = [c for c in _channels if c.type in [discord.ChannelType.text, discord.ChannelType.private]]
        _channel_ids = [c.id for c in _channels]

        number_messages = self.stats.number_of_messages(*args)
        avg_message_chars, avg_message_words = self.stats.average_message_length(*args)
        busiest_channel = self.stats.busiest_channel(*args)
        busiest_thread = self.stats.busiest_thread(*args)
        busiest_day = self.stats.busiest_day(*args)
        num_bets = self.stats.number_of_bets(*args)
        salary_gains = self.stats.salary_gains(*args)
        average_wordle = self.stats.average_wordle_victory(*args)
        eddies_placed, eddies_won = self.stats.bet_eddies_stats(*args)
        most_popular_channel = self.stats.most_unique_channel_contributers(*args)
        time_spent_in_vc = self.stats.total_time_spent_in_vc(*args)
        vc_most_time_spent = self.stats.vc_with_most_time_spent(*args)
        vc_most_users = self.stats.vc_with_most_users(*args)
        most_used_server_emoji = self.stats.most_popular_server_emoji(*args)
        threads_created = self.stats.threads_created(*args)
        thread_messages = self.stats.number_of_threaded_messages(*args)
        quietest_channel = self.stats.quietest_channel(*args, _channel_ids)
        quietest_thread = self.stats.quietest_thread(*args)
        quietest_day = self.stats.quietest_day(*args)
        emojis_created = self.stats.emojis_created(*args)

        busiest_channel_obj = await guild.fetch_channel(busiest_channel.value)
        quietest_channel_obj = await guild.fetch_channel(quietest_channel.value)
        busiest_thread_obj = await guild.fetch_channel(busiest_thread.value)
        quietest_thread_obj = await guild.fetch_channel(quietest_thread.value)
        busiest_day_format = busiest_day.value.strftime("%a %d %b")
        quietest_day_format = quietest_day.value.strftime("%a %d %b")
        popular_channel_obj = await guild.fetch_channel(most_popular_channel.value)
        vc_time_obj = await guild.fetch_channel(vc_most_time_spent.value)
        vc_users_obj = await guild.fetch_channel(vc_most_users.value)
        emoji_obj = await guild.fetch_emoji(most_used_server_emoji.emoji_id)

        thread_objects = [
            await guild.fetch_channel(thread_id) for thread_id in threads_created.threads
        ]

        emoji_objects = [
            await guild.fetch_emoji(emoji_id) for emoji_id in emojis_created.emoji_ids
        ]

        stats = [
            number_messages, avg_message_chars, avg_message_words, busiest_channel, busiest_day,
            num_bets, salary_gains, average_wordle, eddies_placed, eddies_won, most_popular_channel,
            time_spent_in_vc, vc_most_time_spent, vc_most_users, most_used_server_emoji, busiest_thread,
            threads_created, thread_messages, quietest_day, quietest_channel, quietest_thread
        ]

        if not self.annual:
            message_start = (
                f"As it's the first of the month, here's some server stats 📈 from {start.strftime('%B')}:\n\n"
            )
        else:
            message_start = (
                f"As it's the first day of the year, here's some server stats 📈 from {start.strftime('%Y')}:\n"
                "_(Voice stats 🎤 from Nov 22 onwards)_\n\n"
            )

        if busiest_thread_obj.archived:
            b_thread_text = f"`#{busiest_thread_obj.name} (archived)`"
        else:
            b_thread_text = busiest_thread_obj.mention

        if quietest_thread_obj.archived:
            q_thread_text = f"`#{quietest_thread_obj.name} (archived)`"
        else:
            q_thread_text = quietest_thread_obj.mention

        stat_parts = [
            message_start,
            (f"**Number of messages sent** 📬: `{number_messages.value}` "
             f"(in `{number_messages.channels}` channels from `{number_messages.users}` users)\n"),
            (f"**Number of thread messages sent** 📟: `{thread_messages.value}` "
             f"(in `{thread_messages.channels}` thread from `{thread_messages.users}` users)\n"),
            (f"**Average message length** 📰: Characters (`{avg_message_chars.value}`), "
             f"Words (`{avg_message_words.value}`)\n"),
            (f"**Chattiest channel** 🖨️: {busiest_channel_obj.mention} "
             f"(`{busiest_channel.messages}` messages from `{busiest_channel.users}` users)\n"),
            (f"**Quietest channel** 📭: {quietest_channel_obj.mention} "
             f"(`{quietest_channel.messages}` messages from `{quietest_channel.users}` users)\n"),
            (f"**Chattiest thread** 📧: {b_thread_text} "
             f"(`{busiest_thread.messages}` messages from `{busiest_thread.users}` users)\n"),
            (f"**Quietest thread** 📖: {q_thread_text} "
             f"(`{quietest_thread.messages}` messages from `{quietest_thread.users}` users)\n"),
            (f"**Most popular channel** 💌: {popular_channel_obj.mention} "
             f"(`{most_popular_channel.users}` unique users)\n"),
            (f"**Threads created** 🖇️: {threads_created.value} "
             f"({','.join([t.mention for t in thread_objects]) if len(thread_objects) < 5 else '_too many to list_'})"
             "\n"),
            (f"**Chattiest day** 🗓️: {busiest_day_format} "
             f"(`{busiest_day.messages}` messages in `{busiest_day.channels}` "
             f"channels from `{busiest_day.users}` users)\n"),
            (f"**Quietest day** 📆: {quietest_day_format} "
             f"(`{quietest_day.messages}` messages in `{quietest_day.channels}` "
             f"channels from `{quietest_day.users}` users)\n"),
            (f"**Average wordle score** 🟩: `{average_wordle.value}`\n"),
            (f"**Total time spent in VCs** 📱: `{str(datetime.timedelta(seconds=time_spent_in_vc.value))}` "
             f"(`in {time_spent_in_vc.channels}` channels from `{time_spent_in_vc.users}` users)\n"),
            (f"**Talkiest VC** 💬: {vc_time_obj.mention} (`{vc_most_time_spent.users}` users spent "
             f"`{str(datetime.timedelta(seconds=vc_most_time_spent.time))}` in this VC)\n"),
            (f"**Most popular VC** 🎉: {vc_users_obj.mention} (`{vc_most_users.users}` unique users spent "
             f"`{str(datetime.timedelta(seconds=vc_most_users.time))}` in this VC)\n"),
            (f"**Bets created** 🗃️: `{num_bets.value}`\n"),
            (f"**Eddies gained via salary** 👩🏼‍💼: `{salary_gains.value}`\n"),
            (f"**Eddies placed on bets** 🧑🏼‍💻: `{eddies_placed.value}`\n"),
            (f"**Eddies won on bets** 🧑🏼‍🏫: `{eddies_won.value}`\n"),
            (f"**Most popular server emoji** 🗳️: {emoji_obj} (`{most_used_server_emoji.count}`)"),
        ]

        if self.annual:
            stat_parts.append(
                (f"\n**Emojis created** : {emojis_created.value} "
                 f"({', '.join([str(e) for e in emoji_objects])})")
            )

        bseddies_stats = []
        message = ""
        for msg_part in stat_parts:
            if len(message + msg_part) > 1980:
                bseddies_stats.append(message)
                message = ""
            message += msg_part
        bseddies_stats.append(message)

        return stats, bseddies_stats

    async def build_awards_and_message(self) -> Tuple[List[Stat], List[str]]:
        """
        Uses StatsGatherer to gather all the awards
        Formats an awards message
        Returns the list of awards and the message

        Returns:
            Tuple[List[Stat], List[str]]: tuple of List of Awards and the awards messages
        """
        if not self.annual:
            start, end = self.stats.get_monthly_datetime_objects()
        else:
            start, end = self.stats.get_annual_datetime_objects()

        args = (self.guild_id, start, end)

        guild = await self.bot.fetch_guild(self.guild_id)

        most_messages = self.stats.most_messages_sent(*args)
        least_messages = self.stats.least_messages_sent(*args)
        longest_message = self.stats.longest_message(*args)
        best_wordle = self.stats.lowest_average_wordle_score(*args)
        most_bets = self.stats.most_bets_created(*args)
        most_eddies_placed = self.stats.most_eddies_bet(*args)
        most_eddies_won = self.stats.most_eddies_won(*args)
        longest_king = self.stats.most_time_king(*args)
        twitter_addict = self.stats.twitter_addict(*args)
        jerk_off_king = self.stats.jerk_off_contributor(*args)
        big_memer = self.stats.big_memer(*args)
        react_king = self.stats.react_king(*args)
        big_gamer = self.stats.big_gamer(*args)
        big_streamer = self.stats.big_streamer(*args)
        threadiest_user = self.stats.most_thread_messages_sent(*args)
        serial_replier, conversation_starter = self.stats.most_replies(*args)
        owner_award = self.stats.server_owner(guild, start)
        fattest_fingers = self.stats.most_edited_messages(*args)
<<<<<<< HEAD
        most_swears = self.stats.most_swears(*args)
        single_minded = self.stats.most_messages_to_a_single_channel(*args)
        diverse_portfolio = self.stats.most_messages_to_most_channels(*args)
=======
>>>>>>> 01e404bd

        awards = [
            most_messages,
            least_messages,
            longest_message,
            best_wordle,
            most_bets,
            most_eddies_placed,
            most_eddies_won,
            longest_king,
            twitter_addict,
            jerk_off_king,
            big_memer,
            react_king,
            big_gamer,
            big_streamer,
            threadiest_user,
            serial_replier,
            conversation_starter,
            owner_award,
<<<<<<< HEAD
            fattest_fingers,
            most_swears,
            single_minded,
            diverse_portfolio
=======
            fattest_fingers
>>>>>>> 01e404bd
        ]

        user_id_dict = {}  # type: dict[int, discord.Member]
        for award in awards:
            if award.user_id in user_id_dict:
                continue
            member = await guild.fetch_member(award.user_id)
            user_id_dict[award.user_id] = member

        jerk_off_channel = await self.bot.fetch_channel(JERK_OFF_CHAT)
        single_minded_channel = await self.bot.fetch_channel(single_minded.channel)

        if not self.annual:
            message_start = "Time for the monthly **BSEddies Awards** 🏆\n"
            prize = MONTHLY_AWARDS_PRIZE
        else:
            message_start = (
                "Time for the _Annual_ **BSEddies Awards** 🏆\n"
                "_(Voice awards 🎤 from Nov 22 onwards)_\n"
            )
            prize = ANNUAL_AWARDS_AWARD

        awards_parts = [
            message_start,
            f"Each award has a prize of **{prize}** eddies.\n\n",
<<<<<<< HEAD

            # server owner award
            ("The _'server owner'_ 👨‍👧‍👦 award: "
             f"{user_id_dict[owner_award.user_id].mention}\n"),

=======
>>>>>>> 01e404bd
            # most messages
            ("The _'won't shut up'_ 🤐 award: "
             f"{user_id_dict[most_messages.user_id].mention} (`{most_messages.value}` messages sent)\n"),
            # the longest message
            ("The _'can't find the enter key'_ ⌨️ award: "
             f"{user_id_dict[longest_message.user_id].mention} (`{longest_message.value}` longest message length)\n"),
            # most messages to a thread
            ("The _'best threads'_ 🧵 award: "
             f"{user_id_dict[threadiest_user.user_id].mention} (`{threadiest_user.value}` messages sent to threads)\n"),
<<<<<<< HEAD
            # the least messages sent
            ("The _'participation'_ 🥉 award: "
             f"{user_id_dict[least_messages.user_id].mention} (`{least_messages.value}` messages sent)\n"),
            # single minded
            ("The _'single minded'_ 🧠 award: "
             f"{user_id_dict[single_minded.user_id].mention} (`{single_minded.value}%` of messages "
             f"sent to {single_minded_channel.mention})\n"),
            # diverse portfolio
            ("The _'diverse portfolio'_ 💼 award: "
             f"{user_id_dict[diverse_portfolio.user_id].mention} (`{diverse_portfolio.messages}` sent to "
             f"`{diverse_portfolio.value}` channels)\n"),
=======
            # best wordle score
            ("The _'I have an English degree'_ 📑 award: "
             f"{user_id_dict[best_wordle.user_id].mention} (`{best_wordle.value}` average wordle score)\n"),
            # the least messages sent
            ("The _'participation'_ 🥉 award: "
             f"{user_id_dict[least_messages.user_id].mention} (`{least_messages.value}` messages sent)\n"),
>>>>>>> 01e404bd
            # most replies
            ("The _'serial replier'_ 📝 award: "
             f"{user_id_dict[serial_replier.user_id].mention} (`{serial_replier.value}` replies)\n"),
            # most replied to
            ("The _'conversation started'_ 📥 award: "
             f"{user_id_dict[conversation_starter.user_id].mention} "
             f"(`{conversation_starter.value}` replies _received_)\n"),
            # twitter links
            ("The _'twitter addict'_ 🐦 award: "
             f"{user_id_dict[twitter_addict.user_id].mention} (`{twitter_addict.value}` tweets shared)\n"),
            # jerk-off-chat contribs
            ("The _'jerk off mate'_ 🍆 award: "
             f"{user_id_dict[jerk_off_king.user_id].mention} "
             f"(`{jerk_off_king.value}` contributions to {jerk_off_channel.mention})\n"),
<<<<<<< HEAD
            # edited messages
            ("The _'fat fingers'_ 🖐🏼 award: "
             f"{user_id_dict[fattest_fingers.user_id].mention} (`{fattest_fingers.value}` edits to "
             f"`{fattest_fingers.message_count}` messages)\n"),
            # most swears
            ("The _'dirtiest fingers'_ 🚽 award: "
             f"{user_id_dict[most_swears.user_id].mention} (`{most_swears.value}` swears)\n"),
            # best wordle score
            ("The _'I have an English degree'_ 📑 award: "
             f"{user_id_dict[best_wordle.user_id].mention} (`{best_wordle.value}` average wordle score)\n"),
=======
>>>>>>> 01e404bd
            # most reacts
            ("The _'big memer'_ 😎 award: "
             f"{user_id_dict[big_memer.user_id].mention} (`{big_memer.value}` reacts received)\n"),
            # most reacts given
            ("The _'emoji is worth a thousand words'_ 😂 award: "
             f"{user_id_dict[react_king.user_id].mention} (`{react_king.value}` reacts given)\n"),
            # most time spent in VC
            ("The _'big talker'_ 🔊 award: "
             f"{user_id_dict[big_gamer.user_id].mention} "
             f"(`{str(datetime.timedelta(seconds=big_gamer.value))}` spent in {big_gamer.channels} channels)\n"),
            # most time streaming
            ("The _'wannabe streamer'_ 🖥️ award: "
             f"{user_id_dict[big_streamer.user_id].mention} (`{str(datetime.timedelta(seconds=big_streamer.value))}` "
             f"spent streaming in {big_streamer.channels} channels)\n"),
            # most bets created
            ("The _'bookie'_ 🤑 award: "
             f"{user_id_dict[most_bets.user_id].mention} (`{most_bets.value}` bets created)\n"),
            # most eddies bet
            ("The _'just one more bet'_ 💵 award: "
             f"{user_id_dict[most_eddies_placed.user_id].mention} (`{most_eddies_placed.value}` eddies bet)\n"),
            # most eddies won
            ("The _'rollin' in it'_ 💰 award: "
             f"{user_id_dict[most_eddies_won.user_id].mention} (`{most_eddies_won.value}` eddies won)\n"),
            # most time king
            ("The _'king of kings'_ 👑 award: "
             f"{user_id_dict[longest_king.user_id].mention} "
<<<<<<< HEAD
             f"(`{str(datetime.timedelta(seconds=longest_king.value))}` spent as KING)"),
=======
             f"(`{str(datetime.timedelta(seconds=longest_king.value))}` spent as KING)\n"),
            # server owner award
            ("The _'server owner'_ 👨‍👧‍👦 award: "
             f"{user_id_dict[owner_award.user_id].mention}\n"),
            # edited messages
            ("The _'fat fingers'_ 🖐🏼 award: "
             f"{user_id_dict[fattest_fingers.user_id].mention} (`{fattest_fingers.value}` edits to "
             f"`{fattest_fingers.message_count}` messages)")
>>>>>>> 01e404bd
        ]

        bseddies_awards = []

        message = ""
        for msg_part in awards_parts:
            if len(message + msg_part) > 1980:
                bseddies_awards.append(message)
                message = ""
            message += msg_part
        bseddies_awards.append(message)

        return awards, bseddies_awards

    async def send_stats_and_awards(
        self,
        stats: List[Stat],
        stats_message: str,
        awards: List[Stat],
        awards_message: str
    ) -> None:
        """Given the stats and awards - actually log those, distribute eddies and send the message

        Args:
            stats (_type_): _description_
            stats_message (_type_): _description_
            awards (_type_): _description_
            awards_message (_type_): _description_
        """

        for stat in stats:
            # comment out this for debug
            self.awards.document_stat(**{k: v for k, v in stat.__dict__.items() if v is not None})
            self.logger.info(f"{ {k: v for k, v in stat.__dict__.items() if v is not None} }")

        if not self.annual:
            transaction_type = TransactionTypes.MONTHLY_AWARDS_PRIZE
        else:
            transaction_type = TransactionTypes.ANNUAL_AWARDS_PRIZE

        for award in awards:
            # comment out this for debug
            self.user_points.append_to_transaction_history(
                award.user_id,
                award.guild_id,
                {
                    "type": transaction_type,
                    "timestamp": datetime.datetime.now(),
                    "amount": award.eddies,
                }
            )
            self.user_points.increment_points(award.user_id, award.guild_id, award.eddies)
            self.awards.document_award(**{k: v for k, v in award.__dict__.items() if v is not None})
            self.logger.info(f"{ {k: v for k, v in award.__dict__.items() if v is not None} }")

        channel = await self.bot.fetch_channel(BSEDDIES_REVOLUTION_CHANNEL)

        # uncomment for debug
        # channel = await self.bot.fetch_channel(291508460519161856)

        self.logger.info(f"Stats message is {len(awards_message)} messages long")
        for message in stats_message:
            self.logger.info(f"Stats message part is {len(message)} chars long")
            await channel.send(content=message)

        self.logger.info(f"Awards message is {len(awards_message)} messages long")
        for message in awards_message:
            self.logger.info(f"Awards message part is {len(message)} chars long")
            await channel.send(content=message)<|MERGE_RESOLUTION|>--- conflicted
+++ resolved
@@ -206,12 +206,9 @@
         serial_replier, conversation_starter = self.stats.most_replies(*args)
         owner_award = self.stats.server_owner(guild, start)
         fattest_fingers = self.stats.most_edited_messages(*args)
-<<<<<<< HEAD
         most_swears = self.stats.most_swears(*args)
         single_minded = self.stats.most_messages_to_a_single_channel(*args)
         diverse_portfolio = self.stats.most_messages_to_most_channels(*args)
-=======
->>>>>>> 01e404bd
 
         awards = [
             most_messages,
@@ -232,14 +229,10 @@
             serial_replier,
             conversation_starter,
             owner_award,
-<<<<<<< HEAD
             fattest_fingers,
             most_swears,
             single_minded,
             diverse_portfolio
-=======
-            fattest_fingers
->>>>>>> 01e404bd
         ]
 
         user_id_dict = {}  # type: dict[int, discord.Member]
@@ -265,14 +258,9 @@
         awards_parts = [
             message_start,
             f"Each award has a prize of **{prize}** eddies.\n\n",
-<<<<<<< HEAD
-
             # server owner award
             ("The _'server owner'_ 👨‍👧‍👦 award: "
              f"{user_id_dict[owner_award.user_id].mention}\n"),
-
-=======
->>>>>>> 01e404bd
             # most messages
             ("The _'won't shut up'_ 🤐 award: "
              f"{user_id_dict[most_messages.user_id].mention} (`{most_messages.value}` messages sent)\n"),
@@ -282,7 +270,6 @@
             # most messages to a thread
             ("The _'best threads'_ 🧵 award: "
              f"{user_id_dict[threadiest_user.user_id].mention} (`{threadiest_user.value}` messages sent to threads)\n"),
-<<<<<<< HEAD
             # the least messages sent
             ("The _'participation'_ 🥉 award: "
              f"{user_id_dict[least_messages.user_id].mention} (`{least_messages.value}` messages sent)\n"),
@@ -294,14 +281,6 @@
             ("The _'diverse portfolio'_ 💼 award: "
              f"{user_id_dict[diverse_portfolio.user_id].mention} (`{diverse_portfolio.messages}` sent to "
              f"`{diverse_portfolio.value}` channels)\n"),
-=======
-            # best wordle score
-            ("The _'I have an English degree'_ 📑 award: "
-             f"{user_id_dict[best_wordle.user_id].mention} (`{best_wordle.value}` average wordle score)\n"),
-            # the least messages sent
-            ("The _'participation'_ 🥉 award: "
-             f"{user_id_dict[least_messages.user_id].mention} (`{least_messages.value}` messages sent)\n"),
->>>>>>> 01e404bd
             # most replies
             ("The _'serial replier'_ 📝 award: "
              f"{user_id_dict[serial_replier.user_id].mention} (`{serial_replier.value}` replies)\n"),
@@ -316,7 +295,6 @@
             ("The _'jerk off mate'_ 🍆 award: "
              f"{user_id_dict[jerk_off_king.user_id].mention} "
              f"(`{jerk_off_king.value}` contributions to {jerk_off_channel.mention})\n"),
-<<<<<<< HEAD
             # edited messages
             ("The _'fat fingers'_ 🖐🏼 award: "
              f"{user_id_dict[fattest_fingers.user_id].mention} (`{fattest_fingers.value}` edits to "
@@ -327,8 +305,6 @@
             # best wordle score
             ("The _'I have an English degree'_ 📑 award: "
              f"{user_id_dict[best_wordle.user_id].mention} (`{best_wordle.value}` average wordle score)\n"),
-=======
->>>>>>> 01e404bd
             # most reacts
             ("The _'big memer'_ 😎 award: "
              f"{user_id_dict[big_memer.user_id].mention} (`{big_memer.value}` reacts received)\n"),
@@ -355,18 +331,7 @@
             # most time king
             ("The _'king of kings'_ 👑 award: "
              f"{user_id_dict[longest_king.user_id].mention} "
-<<<<<<< HEAD
              f"(`{str(datetime.timedelta(seconds=longest_king.value))}` spent as KING)"),
-=======
-             f"(`{str(datetime.timedelta(seconds=longest_king.value))}` spent as KING)\n"),
-            # server owner award
-            ("The _'server owner'_ 👨‍👧‍👦 award: "
-             f"{user_id_dict[owner_award.user_id].mention}\n"),
-            # edited messages
-            ("The _'fat fingers'_ 🖐🏼 award: "
-             f"{user_id_dict[fattest_fingers.user_id].mention} (`{fattest_fingers.value}` edits to "
-             f"`{fattest_fingers.message_count}` messages)")
->>>>>>> 01e404bd
         ]
 
         bseddies_awards = []
