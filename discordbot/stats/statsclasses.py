"""Stats classes."""

import datetime
import re
from copy import deepcopy
from logging import Logger

import discord

from discordbot.bot_enums import ActivityTypes, AwardsTypes, StatTypes, TransactionTypes
from discordbot.constants import (
    ANNUAL_AWARDS_AWARD,
    BSE_BOT_ID,
    JERK_OFF_CHAT,
    MONTHLY_AWARDS_PRIZE,
    WORDLE_SCORE_REGEX,
)
from discordbot.stats.statsdatacache import StatsDataCache
from discordbot.stats.statsdataclasses import Stat
from discordbot.utilities import PlaceHolderLogger


class StatsGatherer:  # noqa: PLR0904
    """Class for stats gatherer."""

    def __init__(self, logger: Logger = PlaceHolderLogger, annual: bool = False) -> None:
        """Initialisation method.

        Args:
            logger (Logger, optional): logger to use. Defaults to PlaceHolderLogger.
            annual (bool, optional): whether to gather annual or monthly stats. Defaults to False.
        """
        self.annual = annual
        self.logger = logger
        self.cache = StatsDataCache(self.annual)

    @staticmethod
    def get_monthly_datetime_objects() -> tuple[datetime.datetime, datetime.datetime]:
        """Returns two datetime objects that sandwich the previous month.

        Returns:
            Tuple[datetime.datetime, datetime.datetime]:
        """
        now = datetime.datetime.now()
        start = now.replace(day=1, hour=0, minute=0, second=0, microsecond=1)
        try:
            start = start.replace(month=start.month - 1)
        except ValueError:
            start = start.replace(month=12, year=start.year - 1)

        end = now.replace(day=1, hour=0, minute=0, second=0, microsecond=1)

        return start, end

    @staticmethod
    def get_annual_datetime_objects() -> tuple[datetime.datetime, datetime.datetime]:
        """Returns two datetime objects that sandwich the previous year.

        Returns:
            Tuple[datetime.datetime, datetime.datetime]:
        """
        now = datetime.datetime.now()

        # always create so it's the first of the month of the current year
        end = now.replace(month=1, day=1, hour=0, minute=0, second=0, microsecond=1)
        # always be the first of the previous year
        start = end.replace(year=end.year - 1)

        return start, end

    def add_annual_changes(self, start: datetime.datetime, data_class: Stat) -> Stat:
        """Adds changes for annual mode.

        Args:
            start (datetime.datetime): start end time
            data_class (Stat): data class to modify

        Returns:
            Stat: the modified dataclass
        """
        if self.annual:
            data_class.month = None
            data_class.year = start.strftime("%Y")
            if data_class.type == "award":
                data_class.eddies = ANNUAL_AWARDS_AWARD
        return data_class

    # generic server stats
    def number_of_messages(self, guild_id: int, start: datetime.datetime, end: datetime.datetime) -> Stat:
        """Returns the number of messages between two given time periods.

        Args:
            guild_id (int): the guild ID to query for
            start (datetime.datetime): beginning of time period
            end (datetime.datetime): end of time period

        Returns:
            Stat: the number of messages stat
        """
        messages = self.cache.get_messages(guild_id, start, end)

        channel_ids = {m["channel_id"] for m in messages}
        user_ids = {m["user_id"] for m in messages}

        data_class = Stat(
            "stat",
            guild_id,
            stat=StatTypes.NUMBER_OF_MESSAGES,
            month=start.strftime("%b %y"),
            value=len(messages),
            timestamp=datetime.datetime.now(),
            short_name="number_of_messages",
            annual=self.annual,
        )

        data_class.channels = len(channel_ids)
        data_class.users = len(user_ids)
        return self.add_annual_changes(start, data_class)

    def number_of_threaded_messages(self, guild_id: int, start: datetime.datetime, end: datetime.datetime) -> Stat:
        """Returns the number of messages sent in threads.

        Args:
            guild_id (int): the guild ID to query for
            start (datetime.datetime): beginning of time period
            end (datetime.datetime): end of time period

        Returns:
            Stat: the thread message stat
        """
        messages = self.cache.get_threaded_messages(guild_id, start, end)

        channel_ids = {m["channel_id"] for m in messages}
        user_ids = {m["user_id"] for m in messages}

        data_class = Stat(
            "stat",
            guild_id,
            stat=StatTypes.NUMBER_OF_THREAD_MESSAGES,
            month=start.strftime("%b %y"),
            value=len(messages),
            timestamp=datetime.datetime.now(),
            short_name="number_of_thread_messages",
            annual=self.annual,
        )

        data_class.channels = len(channel_ids)
        data_class.users = len(user_ids)
        return self.add_annual_changes(start, data_class)

    def average_message_length(
        self,
        guild_id: int,
        start: datetime.datetime,
        end: datetime.datetime,
    ) -> tuple[Stat, Stat]:
        """Returns the average message length between two given time periods.

        Args:
            guild_id (int): the guild ID
            start (datetime.datetime): beginning of the time period
            end (datetime.datetime): end of the time period

        Returns:
            Tuple[Stat, Stat]: returns a tuple of average message characters and average words per message stats
        """
        messages = self.cache.get_messages(guild_id, start, end)
        lengths = []
        words = []
        for message in messages:
            if content := message["content"]:
                lengths.append(len(content))
                words.append(len(content.split(" ")))
        average_message_len = round((sum(lengths) / len(lengths)), 2)
        average_word_number = round((sum(words) / len(words)), 2)

        data_class_a = Stat(
            "stat",
            guild_id,
            stat=StatTypes.AVERAGE_MESSAGE_LENGTH_CHARS,
            month=start.strftime("%b %y"),
            value=average_message_len,
            timestamp=datetime.datetime.now(),
            short_name="average_message_length_chars",
            annual=self.annual,
        )

        data_class_b = Stat(
            "stat",
            guild_id,
            stat=StatTypes.AVERAGE_MESSAGE_LENGTH_WORDS,
            month=start.strftime("%b %y"),
            value=average_word_number,
            timestamp=datetime.datetime.now(),
            short_name="average_message_length_words",
            annual=self.annual,
        )

        data_class_a = self.add_annual_changes(start, data_class_a)
        data_class_b = self.add_annual_changes(start, data_class_b)

        return data_class_a, data_class_b

    def busiest_channel(self, guild_id: int, start: datetime.datetime, end: datetime.datetime) -> Stat:
        """Returns the channel with the most messages for a given time period.

        Args:
            guild_id (int): the guild ID
            start (datetime.datetime): beginning of the time period
            end (datetime.datetime): end of the time period

        Returns:
            Stat: the busiest channel stat
        """
        messages = self.cache.get_messages(guild_id, start, end)
        messages = [m for m in messages if not m.get("is_thread") and not m.get("is_vc")]

        channels = {}
        for message in messages:
            channel_id = message["channel_id"]
            user_id = message["user_id"]
            if not channel_id:
                continue
            if channel_id not in channels:
                channels[channel_id] = {"count": 0, "users": []}
            channels[channel_id]["count"] += 1
            if user_id not in channels[channel_id]["users"]:
                channels[channel_id]["users"].append(user_id)

        busiest = sorted(channels, key=lambda x: channels[x]["count"], reverse=True)[0]

        data_class = Stat(
            "stat",
            guild_id,
            stat=StatTypes.BUSIEST_CHANNEL,
            month=start.strftime("%b %y"),
            value=busiest,
            timestamp=datetime.datetime.now(),
            short_name="busiest_channel",
            annual=self.annual,
        )

        data_class.messages = channels[busiest]["count"]
        data_class.users = len(channels[busiest]["users"])
        data_class.channels = {str(k): v for k, v in channels.items()}
        return self.add_annual_changes(start, data_class)

    def busiest_thread(self, guild_id: int, start: datetime.datetime, end: datetime.datetime) -> Stat:
        """Calculates the thread with most messages for the given time period.

        Args:
            guild_id (int): the guild ID
            start (datetime.datetime): beginning of the time period
            end (datetime.datetime): end of the time period

        Returns:
            Stat: the stat class
        """
        threaded = self.cache.get_threaded_messages(guild_id, start, end)

        threads = {}
        for thread_message in threaded:
            thread_id = thread_message["channel_id"]
            user_id = thread_message["user_id"]

            if thread_id not in threads:
                threads[thread_id] = {"count": 0, "users": []}
            threads[thread_id]["count"] += 1

            if user_id not in threads[thread_id]["users"]:
                threads[thread_id]["users"].append(user_id)

        try:
            busiest = sorted(threads, key=lambda x: threads[x]["count"], reverse=True)[0]
        except IndexError:
            busiest = 0
            threads[0] = {"count": 0, "users": []}

        data_class = Stat(
            "stat",
            guild_id,
            stat=StatTypes.BUSIEST_THREAD,
            month=start.strftime("%b %y"),
            value=busiest,
            timestamp=datetime.datetime.now(),
            short_name="busiest_thread",
            annual=self.annual,
        )
        data_class.messages = threads[busiest]["count"]
        data_class.users = len(threads[busiest]["users"])
        data_class.threads = {str(k): v for k, v in threads.items()}
        return self.add_annual_changes(start, data_class)

    def busiest_day(self, guild_id: int, start: datetime.datetime, end: datetime.datetime) -> Stat:
        """Returns the day with the most messages sent for the given time period.

        Args:
            guild_id (int): the guild ID
            start (datetime.datetime): beginning of the time period
            end (datetime.datetime): end of the time period

        Returns:
            Stat: the busiest day stat
        """
        messages = self.cache.get_messages(guild_id, start, end)
        days = {}
        for message in messages:
            channel_id = message["channel_id"]
            user_id = message["user_id"]
            day = message["timestamp"].date()
            if day not in days:
                days[day] = {"count": 0, "channels": [], "users": []}
            days[day]["count"] += 1

            if channel_id not in days[day]["channels"]:
                days[day]["channels"].append(channel_id)
            if user_id not in days[day]["users"]:
                days[day]["users"].append(user_id)

        busiest = sorted(days, key=lambda x: days[x]["count"], reverse=True)[0]  # type: datetime.date

        data_class = Stat(
            "stat",
            guild_id,
            stat=StatTypes.BUSIEST_DAY,
            month=start.strftime("%b %y"),
            value=busiest,
            timestamp=datetime.datetime.now(),
            short_name="busiest_day",
            annual=self.annual,
        )

        data_class.messages = days[busiest]["count"]
        data_class.channels = len(days[busiest]["channels"])
        data_class.users = len(days[busiest]["users"])
        return self.add_annual_changes(start, data_class)

    def quietest_channel(
        self,
        guild_id: int,
        start: datetime.datetime,
        end: datetime.datetime,
        channel_ids: list[int] | None = None,
    ) -> Stat:
        """Returns the channel with the least messages for a given time period.

        Args:
            guild_id (int): the guild ID
            start (datetime.datetime): beginning of the time period
            end (datetime.datetime): end of the time period
            channel_ids (list[int]): list of channel IDs

        Returns:
            Stat: the quietest channel stat
        """
        messages = self.cache.get_messages(guild_id, start, end)
        messages = [m for m in messages if not m.get("is_thread") and not m.get("is_vc")]

        channels = {}
        for message in messages:
            channel_id = message["channel_id"]
            user_id = message["user_id"]
            if not channel_id or (channel_ids and channel_id not in channel_ids):
                continue
            if channel_id not in channels:
                channels[channel_id] = {"count": 0, "users": []}
            channels[channel_id]["count"] += 1
            if user_id not in channels[channel_id]["users"]:
                channels[channel_id]["users"].append(user_id)

        quietest = sorted(channels, key=lambda x: channels[x]["count"], reverse=False)[0]

        data_class = Stat(
            "stat",
            guild_id,
            stat=StatTypes.QUIETEST_CHANNEL,
            month=start.strftime("%b %y"),
            value=quietest,
            timestamp=datetime.datetime.now(),
            short_name="quietest_channel",
            annual=self.annual,
        )

        data_class.messages = channels[quietest]["count"]
        data_class.users = len(channels[quietest]["users"])
        data_class.channels = {str(k): v for k, v in channels.items()}
        return self.add_annual_changes(start, data_class)

    def quietest_thread(self, guild_id: int, start: datetime.datetime, end: datetime.datetime) -> Stat:
        """Calculates the quietest thread.

        Args:
            guild_id (int): the guild ID
            start (datetime.datetime): beginning of the time period
            end (datetime.datetime): end of the time period

        Returns:
            Stat: the quietest thread stat
        """
        threaded = self.cache.get_threaded_messages(guild_id, start, end)

        threads = {}
        for thread_message in threaded:
            thread_id = thread_message["channel_id"]
            user_id = thread_message["user_id"]

            if thread_id not in threads:
                threads[thread_id] = {"count": 0, "users": []}
            threads[thread_id]["count"] += 1

            if user_id not in threads[thread_id]["users"]:
                threads[thread_id]["users"].append(user_id)

        try:
            quietest = sorted(threads, key=lambda x: threads[x]["count"], reverse=False)[0]
        except IndexError:
            quietest = 0
            threads[0] = {"count": 0, "users": []}

        data_class = Stat(
            "stat",
            guild_id,
            stat=StatTypes.QUIETEST_THREAD,
            month=start.strftime("%b %y"),
            value=quietest,
            timestamp=datetime.datetime.now(),
            short_name="quietest_thread",
            annual=self.annual,
        )
        data_class.messages = threads[quietest]["count"]
        data_class.users = len(threads[quietest]["users"])
        data_class.threads = {str(k): v for k, v in threads.items()}
        return self.add_annual_changes(start, data_class)

    def quietest_day(self, guild_id: int, start: datetime.datetime, end: datetime.datetime) -> Stat:
        """Returns the day with the least messages sent for the given time period.

        Args:
            guild_id (int): the guild ID
            start (datetime.datetime): beginning of the time period
            end (datetime.datetime): end of the time period

        Returns:
            Stat: the quietest day stat
        """
        messages = self.cache.get_messages(guild_id, start, end)
        days = {}
        for message in messages:
            channel_id = message["channel_id"]
            user_id = message["user_id"]
            day = message["timestamp"].date()
            if day not in days:
                days[day] = {"count": 0, "channels": [], "users": []}
            days[day]["count"] += 1

            if channel_id not in days[day]["channels"]:
                days[day]["channels"].append(channel_id)
            if user_id not in days[day]["users"]:
                days[day]["users"].append(user_id)

        quietest = sorted(days, key=lambda x: days[x]["count"], reverse=False)[0]  # type: datetime.date

        data_class = Stat(
            "stat",
            guild_id,
            stat=StatTypes.QUIETEST_DAY,
            month=start.strftime("%b %y"),
            value=quietest,
            timestamp=datetime.datetime.now(),
            short_name="quietest_day",
            annual=self.annual,
        )

        data_class.messages = days[quietest]["count"]
        data_class.channels = len(days[quietest]["channels"])
        data_class.users = len(days[quietest]["users"])
        return self.add_annual_changes(start, data_class)

    def number_of_bets(self, guild_id: int, start: datetime.datetime, end: datetime.datetime) -> Stat:
        """Returns the number of bets between two given time periods.

        Args:
            guild_id (int): the guild ID to query for
            start (datetime.datetime): beginning of time period
            end (datetime.datetime): end of time period

        Returns:
            Stat: the number of bets stat
        """
        bets = self.cache.get_bets(guild_id, start, end)

        data_class = Stat(
            "stat",
            guild_id,
            stat=StatTypes.NUMBER_OF_BETS,
            month=start.strftime("%b %y"),
            value=len(bets),
            timestamp=datetime.datetime.now(),
            short_name="number_of_bets",
            annual=self.annual,
        )

        return self.add_annual_changes(start, data_class)

    def salary_gains(self, guild_id: int, start: datetime.datetime, end: datetime.datetime) -> Stat:
        """Returns the total amount of eddies gained through salaries this month.

        Args:
            guild_id (int): the guild ID to query for
            start (datetime.datetime): beginning of time period
            end (datetime.datetime): end of time period

        Returns:
            Stat: the salary stat
        """
        transactions = self.cache.get_transactions(guild_id, start, end)
        salary_total = 0
        for trans in transactions:
            if trans["type"] != TransactionTypes.DAILY_SALARY:
                continue
            salary_total += trans["amount"]

        data_class = Stat(
            "stat",
            guild_id,
            stat=StatTypes.SALARY_GAINS,
            month=start.strftime("%b %y"),
            value=salary_total,
            timestamp=datetime.datetime.now(),
            short_name="salary_total",
            annual=self.annual,
        )

        return self.add_annual_changes(start, data_class)

    def average_wordle_victory(self, guild_id: int, start: datetime.datetime, end: datetime.datetime) -> Stat:
        """Calculates the server's average wordle score.

        Args:
            guild_id (int): the guild ID to query for
            start (datetime.datetime): beginning of time period
            end (datetime.datetime): end of time period

        Returns:
            Stat: average wordle stat
        """
        messages = self.cache.get_messages(guild_id, start, end)
        wordle_messages = [m for m in messages if "wordle" in m["message_type"]]

        wordle_count = []
        for wordle in wordle_messages:
            if wordle["user_id"] == BSE_BOT_ID:
                continue

            result = re.search(WORDLE_SCORE_REGEX, wordle["content"]).group()
            guesses = result.split("/")[0]

            if guesses == "X":
                guesses = "10"
            guesses = int(guesses)
            wordle_count.append(guesses)

        bot_wordles = self.cache.user_interactions.paginated_query(
            {"guild_id": guild_id, "timestamp": {"$gt": start, "$lt": end}, "message_type": "wordle", "is_bot": True},
        )
        bot_wordle_count = []
        for wordle in bot_wordles:
            if wordle["user_id"] != BSE_BOT_ID:
                continue

            result = re.search(WORDLE_SCORE_REGEX, wordle["content"]).group()
            guesses = result.split("/")[0]
            if guesses == "X":
                guesses = "10"
            guesses = int(guesses)
            bot_wordle_count.append(guesses)

        average_wordle = round((sum(wordle_count) / len(wordle_count)), 4)
        average_bot_wordle = round((sum(bot_wordle_count) / len(bot_wordle_count)), 4)

        data_class = Stat(
            "stat",
            guild_id,
            stat=StatTypes.AVERAGE_WORDLE_VICTORY,
            month=start.strftime("%b %y"),
            value=average_wordle,
            timestamp=datetime.datetime.now(),
            short_name="average_wordle_victory",
            annual=self.annual,
        )

        data_class.bot_average = average_bot_wordle
        return self.add_annual_changes(start, data_class)

    def bet_eddies_stats(self, guild_id: int, start: datetime.datetime, end: datetime.datetime) -> tuple[Stat, Stat]:
        """Calculates the total eddies placed on bets, and the total eddies won on bets.

        Args:
            guild_id (int): the guild ID to query for
            start (datetime.datetime): beginning of time period
            end (datetime.datetime): end of time period

        Returns:
            Tuple[Stat, Stat]: returns a tuple of eddies placed and eddies won
        """
        transactions = self.cache.get_transactions(guild_id, start, end)

        eddies_placed = 0
        eddies_won = 0
        for trans in transactions:
            trans_type = trans["type"]
            if trans_type == TransactionTypes.BET_PLACE:
                eddies_placed -= trans["amount"]  # amount is negative in these cases
            elif trans_type == TransactionTypes.BET_WIN:
                eddies_won += trans["amount"]

        data_class_a = Stat(
            "stat",
            guild_id,
            stat=StatTypes.EDDIES_PLACED,
            month=start.strftime("%b %y"),
            value=eddies_placed,
            timestamp=datetime.datetime.now(),
            short_name="number_of_eddies_placed",
            annual=self.annual,
        )

        data_class_b = Stat(
            "stat",
            guild_id,
            stat=StatTypes.EDDIES_WIN,
            month=start.strftime("%b %y"),
            value=eddies_won,
            timestamp=datetime.datetime.now(),
            short_name="number_of_eddies_won",
            annual=self.annual,
        )

        data_class_a = self.add_annual_changes(start, data_class_a)
        data_class_b = self.add_annual_changes(start, data_class_b)

        return data_class_a, data_class_b

    def most_unique_channel_contributers(self, guild_id: int, start: datetime.datetime, end: datetime.datetime) -> Stat:
        """Calculates the channel with the most unique contributors.

        Args:
            guild_id (int): the guild ID to query for
            start (datetime.datetime): beginning of time period
            end (datetime.datetime): end of time period

        Returns:
            Stat: channel contrib stat
        """
        messages = self.cache.get_messages(guild_id, start, end)

        channels = {}
        for message in messages:
            channel_id = message["channel_id"]
            user_id = message["user_id"]
            if channel_id not in channels:
                channels[channel_id] = []
            if user_id not in channels[channel_id]:
                channels[channel_id].append(user_id)

        most_popular_channel = sorted(channels, key=lambda x: len(channels[x]), reverse=True)[0]

        data_class = Stat(
            "stat",
            guild_id,
            stat=StatTypes.MOST_POPULAR_CHANNEL,
            month=start.strftime("%b %y"),
            value=most_popular_channel,
            timestamp=datetime.datetime.now(),
            short_name="most_popular_channel",
            annual=self.annual,
        )

        data_class.users = len(channels[most_popular_channel])

        return self.add_annual_changes(start, data_class)

    def total_time_spent_in_vc(self, guild_id: int, start: datetime.datetime, end: datetime.datetime) -> Stat:
        """Calculates the total amount of time spent by everyone in all VCs.

        Args:
            guild_id (int): the guild ID to query for
            start (datetime.datetime): beginning of time period
            end (datetime.datetime): end of time period

        Returns:
            Stat: time spent in VC stat
        """
        vc_interactions = self.cache.get_vc_interactions(guild_id, start, end)
        vc_time = 0
        channels = []
        users = []

        for interaction in vc_interactions:
            time_spent = interaction["time_in_vc"]
            user_id = interaction["user_id"]
            channel_id = interaction["channel_id"]
            vc_time += time_spent
            if channel_id not in channels:
                channels.append(channel_id)
            if user_id not in users:
                users.append(user_id)

        data_class = Stat(
            "stat",
            guild_id,
            stat=StatTypes.TIME_SPENT_IN_VC,
            month=start.strftime("%b %y"),
            value=int(vc_time),
            timestamp=datetime.datetime.now(),
            short_name="total_time_spent_in_vc",
            annual=self.annual,
        )

        data_class.users = len(users)
        data_class.channels = len(channels)

        return self.add_annual_changes(start, data_class)

    def vc_with_most_time_spent(self, guild_id: int, start: datetime.datetime, end: datetime.datetime) -> Stat:
        """Calculates which VC had the most time spent in it.

        Args:
            guild_id (int): the guild ID to query for
            start (datetime.datetime): beginning of time period
            end (datetime.datetime): end of time period

        Returns:
            Stat: the VC stat
        """
        vc_interactions = self.cache.get_vc_interactions(guild_id, start, end)

        channels = {}

        for interaction in vc_interactions:
            time_spent = interaction["time_in_vc"]
            user_id = interaction["user_id"]
            channel_id = interaction["channel_id"]
            if channel_id not in channels:
                channels[channel_id] = {"count": 0, "users": []}
            channels[channel_id]["count"] += time_spent
            if user_id not in channels[channel_id]["users"]:
                channels[channel_id]["users"].append(user_id)

        vc_most_time = sorted(channels, key=lambda x: channels[x]["count"], reverse=True)[0]

        data_class = Stat(
            "stat",
            guild_id,
            stat=StatTypes.VC_MOST_TIME,
            month=start.strftime("%b %y"),
            value=vc_most_time,
            timestamp=datetime.datetime.now(),
            short_name="vc_most_time",
            annual=self.annual,
        )

        data_class.users = len(channels[vc_most_time]["users"])
        data_class.channels = {str(k): v for k, v in channels.items()}
        data_class.time = int(channels[vc_most_time]["count"])

        return self.add_annual_changes(start, data_class)

    def vc_with_most_users(self, guild_id: int, start: datetime.datetime, end: datetime.datetime) -> Stat:
        """Calculates which VC had the most unique users in it.

        Args:
            guild_id (int): the guild ID to query for
            start (datetime.datetime): beginning of time period
            end (datetime.datetime): end of time period

        Returns:
            Stat: the VC stat
        """
        vc_interactions = self.cache.get_vc_interactions(guild_id, start, end)

        channels = {}

        for interaction in vc_interactions:
            time_spent = interaction["time_in_vc"]
            user_id = interaction["user_id"]
            channel_id = interaction["channel_id"]
            if channel_id not in channels:
                channels[channel_id] = {"count": 0, "users": []}
            channels[channel_id]["count"] += time_spent
            if user_id not in channels[channel_id]["users"]:
                channels[channel_id]["users"].append(user_id)

        vc_most_users = sorted(channels, key=lambda x: len(channels[x]["users"]), reverse=True)[0]

        data_class = Stat(
            "stat",
            guild_id,
            stat=StatTypes.VC_MOST_TIME,
            month=start.strftime("%b %y"),
            value=vc_most_users,
            timestamp=datetime.datetime.now(),
            short_name="vc_most_time",
            annual=self.annual,
        )
        data_class.time = int(channels[vc_most_users]["count"])
        data_class.channels = {str(k): v for k, v in channels.items()}
        data_class.users = len(channels[vc_most_users]["users"])

        return self.add_annual_changes(start, data_class)

    def most_popular_server_emoji(  # noqa: C901, PLR0912
        self,
        guild_id: int,
        start: datetime.datetime,
        end: datetime.datetime,
        uid: int | None = None,
    ) -> Stat:
        """Calculates the most popular server emoji for the given time frame.

        Args:
            guild_id (int): the guild ID to query for
            start (datetime.datetime): beginning of time period
            end (datetime.datetime): end of time period
            uid (int): optional - filter reacts to a particular user

        Returns:
            Stat: the ServerEmoji data class
        """
        reaction_messages = self.cache.get_reactions(guild_id, start, end)
        messages = self.cache.get_messages(guild_id, start, end)

        reactions = []
        for react in reaction_messages:
            if uid:
                # filter the reactions to our uid
                _reactions = [r for r in react["reactions"] if r["user_id"] == uid]
                if not _reactions:
                    continue
            else:
                _reactions = react["reactions"]
            reactions.extend(_reactions)

        all_emojis = self.cache.get_emojis(guild_id, start, end)
        all_emoji_names = [emoji["name"] for emoji in all_emojis]

        emoji_count = {}
        for reaction in reactions:
            content = reaction["content"]
            if content not in all_emoji_names:
                continue
            if content not in emoji_count:
                emoji_count[content] = 0
            emoji_count[content] += 1

        for message in messages:
            for emoji_name in all_emoji_names:
                if emojis := re.findall(f":{emoji_name}:", message["content"]):
                    if emoji_name not in emoji_count:
                        emoji_count[emoji_name] = 0
                    emoji_count[emoji_name] += len(emojis)

        try:
            most_used_emoji = sorted(emoji_count, key=lambda x: emoji_count[x], reverse=True)[0]

            emoji_id = next(emoji["eid"] for emoji in all_emojis if emoji["name"] == most_used_emoji)
        except IndexError:
            most_used_emoji = 0
            emoji_id = None
            emoji_count[0] = None

        data_class = Stat(
            type="stat",
            guild_id=guild_id,
            stat=StatTypes.MOST_POPULAR_SERVER_EMOJI,
            month=start.strftime("%b %y"),
            value=most_used_emoji,
            timestamp=datetime.datetime.now(),
            short_name="most_used_server_emoji",
            annual=self.annual,
        )

        data_class.emojis = emoji_count
        data_class.count = emoji_count[most_used_emoji]
        data_class.emoji_id = emoji_id

        return self.add_annual_changes(start, data_class)

    def threads_created(self, guild_id: int, start: datetime.datetime, end: datetime.datetime) -> Stat:
        """Calculates number of threads created in the given time period.

        Args:
            guild_id (int): the guild ID to query for
            start (datetime.datetime): beginning of time period
            end (datetime.datetime): end of time period

        Returns:
            Stat: the Stat data class
        """
        created_threads = []
        all_threads = self.cache.threads.get_all_threads(guild_id)
        for thread in all_threads:
            if thread.created < start or end < thread.created:
                # thread creation falls outside our time perioud
                continue
            created_threads.append(thread)

        data_class = Stat(
            type="stat",
            guild_id=guild_id,
            stat=StatTypes.THREADS_CREATED,
            month=start.strftime("%b %y"),
            value=len(created_threads),
            timestamp=datetime.datetime.now(),
            short_name="threads_created",
            annual=self.annual,
        )

<<<<<<< HEAD
        data_class.threads = [thread.thread_id for thread in created_threads]
        data_class = self.add_annual_changes(start, data_class)

        return data_class
=======
        data_class.threads = [thread["thread_id"] for thread in created_threads]
        return self.add_annual_changes(start, data_class)
>>>>>>> 2a919107

    def emojis_created(self, guild_id: int, start: datetime.datetime, end: datetime.datetime) -> Stat:
        """Gets all emojis created during the given time frame.

        Args:
            guild_id (int): the guild ID to query for
            start (datetime.datetime): beginning of time period
            end (datetime.datetime): end of time period

        Returns:
            Stat: the emojis created stat
        """
        all_server_emojis = self.cache.server_emojis.get_all_emojis(guild_id)
        created = [e for e in all_server_emojis if start < e["created"] < end]

        data_class = Stat(
            type="stat",
            guild_id=guild_id,
            stat=StatTypes.EMOJIS_CREATED,
            month=start.strftime("%b %y"),
            value=len(created),
            timestamp=datetime.datetime.now(),
            short_name="emojis_created",
            annual=self.annual,
        )

        data_class.emoji_ids = [e["eid"] for e in created]
        return self.add_annual_changes(start, data_class)

    # stats that can be won
    # messages
    def server_owner(self, guild: discord.Guild, start: datetime.datetime) -> Stat:
        """Generates the server owner award.

        Args:
            guild (discord.Guild): the guild object

        Returns:
            Stat: the server owner award
        """
        owner = guild.owner_id

        data_class = Stat(
            type="award",
            guild_id=guild.id,
            user_id=owner,
            award=AwardsTypes.GUILD_OWNER_AWARD,
            month=start.strftime("%b %y"),
            value=guild.created_at,
            timestamp=datetime.datetime.now(),
            eddies=MONTHLY_AWARDS_PRIZE,
            short_name="guild_owner_award",
            annual=self.annual,
        )

        return self.add_annual_changes(start, data_class)

    def most_messages_sent(self, guild_id: int, start: datetime.datetime, end: datetime.datetime) -> Stat:
        """Calculates the person who has sent the most messages in the server.

        Args:
            guild_id (int): the guild ID to query for
            start (datetime.datetime): beginning of time period
            end (datetime.datetime): end of time period

        Returns:
            Stat: the most messages stat
        """
        messages = self.cache.get_messages(guild_id, start, end)

        message_users = {}
        for message in messages:
            uid = message["user_id"]
            if uid == BSE_BOT_ID:
                continue
            if uid not in message_users:
                message_users[uid] = {"count": 0, "channels": [], "threads": []}
            message_users[uid]["count"] += 1
            if message.get("is_thread"):
                if message["channel_id"] not in message_users[uid]["threads"]:
                    message_users[uid]["threads"].append(message["channel_id"])
            elif message["channel_id"] not in message_users[uid]["channels"]:
                message_users[uid]["channels"].append(message["channel_id"])

        try:
            chattiest = sorted(message_users, key=lambda x: message_users[x]["count"], reverse=True)[0]
        except IndexError:
            chattiest = BSE_BOT_ID
            message_users[BSE_BOT_ID] = {"count": 0}

        data_class = Stat(
            type="award",
            guild_id=guild_id,
            user_id=chattiest,
            award=AwardsTypes.MOST_MESSAGES,
            month=start.strftime("%b %y"),
            value=message_users[chattiest]["count"],
            timestamp=datetime.datetime.now(),
            eddies=MONTHLY_AWARDS_PRIZE,
            short_name="most_messages_sent",
            annual=self.annual,
        )

        data_class.message_users = {str(k): v for k, v in message_users.items()}
        return self.add_annual_changes(start, data_class)

    def least_messages_sent(self, guild_id: int, start: datetime.datetime, end: datetime.datetime) -> Stat:
        """Calculates the person who has sent the least messages in the server.

        Args:
            guild_id (int): the guild ID to query for
            start (datetime.datetime): beginning of time period
            end (datetime.datetime): end of time period

        Returns:
            Stat: least messages stat
        """
        messages = self.cache.get_messages(guild_id, start, end)

        message_users = {}
        for message in messages:
            uid = message["user_id"]
            if uid == BSE_BOT_ID:
                continue
            if uid not in message_users:
                message_users[uid] = 0
            message_users[uid] += 1

        try:
            least_chattiest = sorted(message_users, key=lambda x: message_users[x])[0]
        except IndexError:
            least_chattiest = BSE_BOT_ID
            message_users[BSE_BOT_ID] = 0

        data_class = Stat(
            type="award",
            guild_id=guild_id,
            user_id=least_chattiest,
            award=AwardsTypes.LEAST_MESSAGES,
            month=start.strftime("%b %y"),
            value=message_users[least_chattiest],
            timestamp=datetime.datetime.now(),
            eddies=MONTHLY_AWARDS_PRIZE,
            short_name="least_messages_sent",
            annual=self.annual,
        )

        data_class.message_users = {str(k): v for k, v in message_users.items()}
        return self.add_annual_changes(start, data_class)

    def most_thread_messages_sent(self, guild_id: int, start: datetime.datetime, end: datetime.datetime) -> Stat:
        """Calculates the person who has sent the most threaded messages in the server.

        Args:
            guild_id (int): the guild ID to query for
            start (datetime.datetime): beginning of time period
            end (datetime.datetime): end of time period

        Returns:
            Stat: the most thread messages stat
        """
        messages = self.cache.get_threaded_messages(guild_id, start, end)

        message_users = {}
        for message in messages:
            uid = message["user_id"]
            if uid == BSE_BOT_ID:
                continue
            if uid not in message_users:
                message_users[uid] = 0
            message_users[uid] += 1

        try:
            chattiest = sorted(message_users, key=lambda x: message_users[x], reverse=True)[0]
        except IndexError:
            chattiest = BSE_BOT_ID
            message_users[BSE_BOT_ID] = 0

        data_class = Stat(
            type="award",
            guild_id=guild_id,
            user_id=chattiest,
            award=AwardsTypes.MOST_MESSAGES,
            month=start.strftime("%b %y"),
            value=message_users[chattiest],
            timestamp=datetime.datetime.now(),
            eddies=MONTHLY_AWARDS_PRIZE,
            short_name="most_thread_messages_sent",
            annual=self.annual,
        )

        data_class.message_users = {str(k): v for k, v in message_users.items()}
        return self.add_annual_changes(start, data_class)

    def longest_message(self, guild_id: int, start: datetime.datetime, end: datetime.datetime) -> Stat:
        """Returns the longest message from two given time periods.

        Args:
            guild_id (int): the guild ID to query for
            start (datetime.datetime): beginning of time period
            end (datetime.datetime): end of time period

        Returns:
            Stat: the longest message stat
        """
        messages = self.cache.get_messages(guild_id, start, end)
        longest_message = None
        for message in messages:
            if message["user_id"] == BSE_BOT_ID:
                continue
            if content := message["content"]:
                if not longest_message:
                    longest_message = message
                    continue
                if len(content) > len(longest_message["content"]):
                    longest_message = message

        data_class = Stat(
            type="award",
            guild_id=guild_id,
            user_id=longest_message["user_id"],
            award=AwardsTypes.LONGEST_MESSAGE,
            month=start.strftime("%b %y"),
            value=len(longest_message["content"]),
            timestamp=datetime.datetime.now(),
            eddies=MONTHLY_AWARDS_PRIZE,
            short_name="longest_message",
            annual=self.annual,
        )

        return self.add_annual_changes(start, data_class)

    def lowest_average_wordle_score(self, guild_id: int, start: datetime.datetime, end: datetime.datetime) -> Stat:
        """Calculates which user has the best average wordle score.

        Args:
            guild_id (int): the guild ID to query for
            start (datetime.datetime): beginning of time period
            end (datetime.datetime): end of time period

        Returns:
            Stat: the wordle stat
        """
        messages = self.cache.get_messages(guild_id, start, end)
        wordle_messages = [m for m in messages if "wordle" in m["message_type"]]

        # number of days in the time period
        days = (end - start).days
        threshold = round(days / 2)

        wordle_count = {}
        for wordle in wordle_messages:
            uid = wordle["user_id"]
            if uid == BSE_BOT_ID:
                continue
            if uid not in wordle_count:
                wordle_count[uid] = []

            result = re.search(r"[\dX]/\d", wordle["content"]).group()
            guesses = result.split("/")[0]

            if guesses == "X":
                guesses = "7"
            guesses = int(guesses)

            wordle_count[uid].append(guesses)

        if len(wordle_count) > 1:
            wordle_count_old = deepcopy(wordle_count)
            for uid in wordle_count_old:
                if len(wordle_count_old[uid]) < threshold:
                    # user hasn't done enough wordles in this time period to be
                    # counted
                    self.logger.debug(
                        "Removing %s from wordle pool as they've only done %s wordles.", uid, len(wordle_count[uid])
                    )
                    wordle_count.pop(uid)
        else:
            self.logger.debug("Length of wordle count (%s) is less than one - skipping threshold", len(wordle_count))
        wordle_avgs = {}
        for uid in wordle_count:
            all_guesses = wordle_count[uid]
            avg = sum(all_guesses) / len(all_guesses)
            wordle_avgs[uid] = avg

        try:
            best_avg = sorted(wordle_avgs, key=lambda x: wordle_avgs[x])[0]
        except IndexError:
            # no data - possible if they've never done a wordle
            best_avg = BSE_BOT_ID
            wordle_avgs[BSE_BOT_ID] = 0

        data_class = Stat(
            type="award",
            guild_id=guild_id,
            user_id=best_avg,
            award=AwardsTypes.BEST_AVG_WORDLE,
            month=start.strftime("%b %y"),
            value=wordle_avgs[best_avg],
            timestamp=datetime.datetime.now(),
            eddies=MONTHLY_AWARDS_PRIZE,
            short_name="lowest_avg_wordle",
            annual=self.annual,
        )

        data_class.wordle_avgs = {str(k): v for k, v in wordle_avgs.items()}
        return self.add_annual_changes(start, data_class)

    def highest_average_wordle_score(self, guild_id: int, start: datetime.datetime, end: datetime.datetime) -> Stat:
        """Calculates which user has the worst average wordle score.

        Args:
            guild_id (int): the guild ID to query for
            start (datetime.datetime): beginning of time period
            end (datetime.datetime): end of time period

        Returns:
            Stat: the wordle stat
        """
        messages = self.cache.get_messages(guild_id, start, end)
        wordle_messages = [m for m in messages if "wordle" in m["message_type"]]

        # number of days in the time period
        days = (end - start).days
        threshold = round(days / 2)

        wordle_count = {}
        for wordle in wordle_messages:
            uid = wordle["user_id"]
            if uid == BSE_BOT_ID:
                continue
            if uid not in wordle_count:
                wordle_count[uid] = []

            result = re.search(r"[\dX]/\d", wordle["content"]).group()
            guesses = result.split("/")[0]

            if guesses == "X":
                guesses = "7"
            guesses = int(guesses)

            wordle_count[uid].append(guesses)

        if len(wordle_count) > 1:
            wordle_count_old = deepcopy(wordle_count)
            for uid in wordle_count_old:
                if len(wordle_count_old[uid]) < threshold:
                    # user hasn't done enough wordles in this time period to be
                    # counted
                    self.logger.debug(
                        "Removing %s from wordle pool as they've only done %s wordles.", uid, len(wordle_count[uid])
                    )
                    wordle_count.pop(uid)
        else:
            self.logger.debug("Length of wordle count (%s) is less than one - skipping threshold", len(wordle_count))

        wordle_avgs = {}
        for uid in wordle_count:
            all_guesses = wordle_count[uid]
            avg = sum(all_guesses) / len(all_guesses)
            wordle_avgs[uid] = avg

        try:
            worst_avg = sorted(wordle_avgs, key=lambda x: wordle_avgs[x], reverse=True)[0]
        except IndexError:
            # no data - possible if they've never done a wordle
            worst_avg = BSE_BOT_ID
            wordle_avgs[BSE_BOT_ID] = 0

        data_class = Stat(
            type="award",
            guild_id=guild_id,
            user_id=worst_avg,
            award=AwardsTypes.WORST_AVG_WORDLE,
            month=start.strftime("%b %y"),
            value=wordle_avgs[worst_avg],
            timestamp=datetime.datetime.now(),
            eddies=MONTHLY_AWARDS_PRIZE,
            short_name="highest_avg_wordle",
            annual=self.annual,
        )

        data_class.wordle_avgs = {str(k): v for k, v in wordle_avgs.items()}
        return self.add_annual_changes(start, data_class)

    def twitter_addict(self, guild_id: int, start: datetime.datetime, end: datetime.datetime) -> Stat:
        """Calculates who's posted the most twitter links.

        Args:
            guild_id (int): the guild ID to query for
            start (datetime.datetime): beginning of time period
            end (datetime.datetime): end of time period

        Returns:
            Stat: twitter stat
        """
        messages = self.cache.get_messages(guild_id, start, end)

        tweet_users = {}
        for message in messages:
            if (
                "twitter" in message["content"]
                or "https://x.com/" in message["content"]
                and "link" in message["message_type"]
            ):
                user_id = message["user_id"]
                if user_id not in tweet_users:
                    tweet_users[user_id] = 0
                tweet_users[user_id] += 1

        try:
            twitter_addict = sorted(tweet_users, key=lambda x: tweet_users[x], reverse=True)[0]
        except IndexError:
            # no data for anyone yet
            twitter_addict = 0
            tweet_users[0] = None

        data_class = Stat(
            type="award",
            guild_id=guild_id,
            user_id=twitter_addict,
            award=AwardsTypes.TWITTER_ADDICT,
            month=start.strftime("%b %y"),
            value=tweet_users[twitter_addict],
            timestamp=datetime.datetime.now(),
            eddies=MONTHLY_AWARDS_PRIZE,
            short_name="twitter_addict",
            annual=self.annual,
        )

        data_class.twitter_addict = {str(k): v for k, v in tweet_users.items()}
        return self.add_annual_changes(start, data_class)

    def jerk_off_contributor(self, guild_id: int, start: datetime.datetime, end: datetime.datetime) -> Stat:
        """Calculates who's posted this most contributions in #jerk-off-chat.

        Args:
            guild_id (int): the guild ID to query for
            start (datetime.datetime): beginning of time period
            end (datetime.datetime): end of time period

        Returns:
            Stat: jerk off stat
        """
        messages = self.cache.get_messages(guild_id, start, end)
        jerk_off_messages = [m for m in messages if m["channel_id"] == JERK_OFF_CHAT]

        jerk_off_users = {}
        for message in jerk_off_messages:
            if any(a for a in ["link", "attachment"] if a in message["message_type"]):
                user_id = message["user_id"]
                if user_id not in jerk_off_users:
                    jerk_off_users[user_id] = 0
                jerk_off_users[user_id] += 1

        try:
            masturbator = sorted(jerk_off_users, key=lambda x: jerk_off_users[x], reverse=True)[0]
        except IndexError:
            # no data
            masturbator = 0
            jerk_off_users[0] = None

        data_class = Stat(
            type="award",
            guild_id=guild_id,
            user_id=masturbator,
            award=AwardsTypes.MASTURBATOR,
            month=start.strftime("%b %y"),
            value=jerk_off_users[masturbator],
            timestamp=datetime.datetime.now(),
            eddies=MONTHLY_AWARDS_PRIZE,
            short_name="masturbator",
            annual=self.annual,
        )

        data_class.masturbators = {str(k): v for k, v in jerk_off_users.items()}
        return self.add_annual_changes(start, data_class)

    def big_memer(self, guild_id: int, start: datetime.datetime, end: datetime.datetime) -> Stat:
        """Calculates which user had the most reactions for this time period.

        Args:
            guild_id (int): the guild ID to query for
            start (datetime.datetime): beginning of time period
            end (datetime.datetime): end of time period

        Returns:
            Stat: big memeer stat
        """
        reaction_messages = self.cache.get_reactions(guild_id, start, end)

        reaction_users = {}
        for message in reaction_messages:
            user_id = message["user_id"]
            if user_id not in reaction_users:
                reaction_users[user_id] = 0
            reactions = [r for r in message["reactions"] if r["user_id"] != user_id]
            reaction_users[user_id] += len(reactions)

        big_memer = sorted(reaction_users, key=lambda x: reaction_users[x], reverse=True)[0]

        data_class = Stat(
            type="award",
            guild_id=guild_id,
            user_id=big_memer,
            award=AwardsTypes.BIG_MEMER,
            month=start.strftime("%b %y"),
            value=reaction_users[big_memer],
            timestamp=datetime.datetime.now(),
            eddies=MONTHLY_AWARDS_PRIZE,
            short_name="big_memer",
            annual=self.annual,
        )

        data_class.reactees = {str(k): v for k, v in reaction_users.items()}
        return self.add_annual_changes(start, data_class)

    def react_king(self, guild_id: int, start: datetime.datetime, end: datetime.datetime) -> Stat:
        """Calculates who's given the most reactions.

        Args:
            guild_id (int): the guild ID to query for
            start (datetime.datetime): beginning of time period
            end (datetime.datetime): end of time period.

        Returns:
            Stat: the react king award
        """
        reaction_messages = self.cache.get_reactions(guild_id, start, end)
        reactions = []
        for react in reaction_messages:
            reactions.extend(react["reactions"])

        reaction_users = {}
        for reaction in reactions:
            user_id = reaction["user_id"]
            if user_id not in reaction_users:
                reaction_users[user_id] = 0
            reaction_users[user_id] += 1

        react_king = sorted(reaction_users, key=lambda x: reaction_users[x], reverse=True)[0]

        data_class = Stat(
            type="award",
            guild_id=guild_id,
            user_id=react_king,
            award=AwardsTypes.REACT_KING,
            month=start.strftime("%b %y"),
            value=reaction_users[react_king],
            timestamp=datetime.datetime.now(),
            eddies=MONTHLY_AWARDS_PRIZE,
            short_name="react_king",
            annual=self.annual,
        )

        data_class.reaction_users = {str(k): v for k, v in reaction_users.items()}
        return self.add_annual_changes(start, data_class)

    def most_replies(self, guild_id: int, start: datetime.datetime, end: datetime.datetime) -> tuple[Stat, Stat]:
        """Calculates who's been replied to most and who's given the most replies.

        Args:
            guild_id (int): the guild ID to query for
            start (datetime.datetime): beginning of time period
            end (datetime.datetime): end of time period.

        Returns:
            Tuple[Stat, Stat]: the two reply Stat objects
        """
        messages_with_replies = self.cache.get_replies(guild_id, start, end)
        replies = {}  # replies someone has done
        replied_to = {}  # replies _received_
        for message in messages_with_replies:
            _replies = message["replies"]
            m_user_id = message["user_id"]
            if m_user_id not in replied_to:
                replied_to[m_user_id] = 0
            for reply in _replies:
                if not (start < reply["timestamp"] < end):
                    continue
                replied_to[m_user_id] += 1
                user_id = reply["user_id"]
                if user_id not in replies:
                    replies[user_id] = 0
                replies[user_id] += 1

        serial_replier = sorted(replies, key=lambda x: replies[x], reverse=True)[0]
        conversation_starter = sorted(replied_to, key=lambda x: replied_to[x], reverse=True)[0]

        replier_data_class = Stat(
            type="award",
            guild_id=guild_id,
            user_id=serial_replier,
            award=AwardsTypes.SERIAL_REPLIER,
            month=start.strftime("%b %y"),
            value=replies[serial_replier],
            timestamp=datetime.datetime.now(),
            eddies=MONTHLY_AWARDS_PRIZE,
            short_name="serial_replier",
            annual=self.annual,
        )

        replier_data_class.repliers = {str(k): v for k, v in replies.items()}
        replier_data_class = self.add_annual_changes(start, replier_data_class)

        conversation_data_class = Stat(
            type="award",
            guild_id=guild_id,
            user_id=conversation_starter,
            award=AwardsTypes.CONVERSATION_STARTER,
            month=start.strftime("%b %y"),
            value=replied_to[conversation_starter],
            timestamp=datetime.datetime.now(),
            eddies=MONTHLY_AWARDS_PRIZE,
            short_name="conversation_starter",
            annual=self.annual,
        )

        conversation_data_class.repliees = {str(k): v for k, v in replied_to.items()}
        conversation_data_class = self.add_annual_changes(start, conversation_data_class)

        return replier_data_class, conversation_data_class

    def most_edited_messages(self, guild_id: int, start: datetime.datetime, end: datetime.datetime) -> Stat:
        """Calculates the user who's edited the most messages this period.

        Args:
            guild_id (int): the guild ID to query for
            start (datetime.datetime): beginning of time period
            end (datetime.datetime): end of time period

        Returns:
            Stat: the stat object
        """
        edited_messages = self.cache.get_edited_messages(guild_id, start, end)
        message_users = {}
        for message in edited_messages:
            uid = message["user_id"]
            if uid == BSE_BOT_ID:
                continue
            if uid not in message_users:
                message_users[uid] = {"count": 0, "messages": 0}
            message_users[uid]["count"] += message["edit_count"]
            message_users[uid]["messages"] += 1

        try:
            fattest_fingers = sorted(message_users, key=lambda x: message_users[x]["count"], reverse=True)[0]
        except IndexError:
            fattest_fingers = 0
            message_users = {0: {"count": 0, "messages": 0}}

        data_class = Stat(
            type="award",
            guild_id=guild_id,
            user_id=fattest_fingers,
            award=AwardsTypes.FAT_FINGERS,
            month=start.strftime("%b %y"),
            value=message_users[fattest_fingers]["count"],
            timestamp=datetime.datetime.now(),
            eddies=MONTHLY_AWARDS_PRIZE,
            short_name="most_messages_edited",
            annual=self.annual,
        )

        data_class.message_users = {str(k): v for k, v in message_users.items()}
        data_class.message_count = message_users[fattest_fingers]["messages"]

        return self.add_annual_changes(start, data_class)

    def most_swears(self, guild_id: int, start: datetime.datetime, end: datetime.datetime) -> Stat:
        """Calculates who swore the most during the given time period.

        Args:
            guild_id (int): the guild ID to query for
            start (datetime.datetime): beginning of time period
            end (datetime.datetime): end of time period

        Returns:
            Stat: the most swears stat
        """
        swears = ["fuck", "shit", "cunt", "piss", "cock", "bollock", "dick", "twat"]
        all_messages = self.cache.get_messages(guild_id, start, end)

        swear_dict = {}
        for message in all_messages:
            uid = message["user_id"]
            content = message.get("content")
            if content is None or content is False:
                continue

            if uid not in swear_dict:
                swear_dict[uid] = 0
            swear_count = 0
            for swear in swears:
                swear_count += content.count(swear)
            swear_dict[uid] += swear_count

        try:
            most_swears = sorted(swear_dict, key=lambda x: swear_dict[x], reverse=True)[0]
        except IndexError:
            most_swears = 0
            swear_dict[0] = None

        data_class = Stat(
            type="award",
            guild_id=guild_id,
            user_id=most_swears,
            award=AwardsTypes.POTTY_MOUTH,
            month=start.strftime("%b %y"),
            value=swear_dict[most_swears],
            timestamp=datetime.datetime.now(),
            eddies=MONTHLY_AWARDS_PRIZE,
            short_name="most_swears",
            annual=self.annual,
        )
        data_class.swears = {str(k): v for k, v in swear_dict.items()}
        return self.add_annual_changes(start, data_class)

    def most_messages_to_a_single_channel(
        self,
        guild_id: int,
        start: datetime.datetime,
        end: datetime.datetime,
    ) -> Stat:
        """Calculates the user who sent most of their messages to one channel.

        Args:
            guild_id (int): the guild ID to query for
            start (datetime.datetime): beginning of time period
            end (datetime.datetime): end of time period

        Returns:
            Stat: the stat
        """
        messages = self.cache.get_messages(guild_id, start, end)

        users = {}
        for message in messages:
            user_id = message["user_id"]
            channel_id = message["channel_id"]

            if user_id not in users:
                users[user_id] = {"total": 0}
            if str(channel_id) not in users[user_id]:
                users[user_id][str(channel_id)] = 0

            users[user_id][str(channel_id)] += 1
            users[user_id]["total"] += 1

        # calc highest percentage
        for user in users:
            u_dict = users[user]
            total = u_dict.pop("total")
            top_channel_id = sorted(u_dict, key=lambda x: u_dict[x], reverse=True)[0]
            percentage = (u_dict[top_channel_id] / total) * 100
            u_dict["total"] = total
            u_dict["percentage"] = percentage
            u_dict["channel"] = int(top_channel_id)

        # sort the percentages
        top = sorted(users, key=lambda x: users[x]["percentage"], reverse=True)[0]

        data_class = Stat(
            type="award",
            guild_id=guild_id,
            user_id=top,
            award=AwardsTypes.SINGLE_MINDED,
            month=start.strftime("%b %y"),
            value=users[top]["percentage"],
            timestamp=datetime.datetime.now(),
            eddies=MONTHLY_AWARDS_PRIZE,
            short_name="single_minded",
            annual=self.annual,
        )
        data_class.users = {str(k): v for k, v in users.items()}
        data_class.channel = users[top]["channel"]
        return self.add_annual_changes(start, data_class)

    def most_messages_to_most_channels(self, guild_id: int, start: datetime.datetime, end: datetime.datetime) -> Stat:
        """Calculates the user who sent most of their messages to the most diverse channels.

        Args:
            guild_id (int): the guild ID to query for
            start (datetime.datetime): beginning of time period
            end (datetime.datetime): end of time period

        Returns:
            Stat: the stat
        """
        messages = self.cache.get_messages(guild_id, start, end)

        users = {}
        for message in messages:
            user_id = message["user_id"]
            channel_id = message["channel_id"]

            if user_id not in users:
                users[user_id] = {"channels": {}, "messages": 0}
            if str(channel_id) not in users[user_id]["channels"]:
                users[user_id]["channels"][str(channel_id)] = 0
            users[user_id]["messages"] += 1
            users[user_id]["channels"][str(channel_id)] += 1

        # sort the channels
        top = sorted(users, key=lambda x: len(users[x]["channels"]), reverse=True)[0]

        data_class = Stat(
            type="award",
            guild_id=guild_id,
            user_id=top,
            award=AwardsTypes.DIVERSE_PORTFOLIO,
            month=start.strftime("%b %y"),
            value=len(users[top]["channels"]),
            timestamp=datetime.datetime.now(),
            eddies=MONTHLY_AWARDS_PRIZE,
            short_name="diverse_portfolio",
            annual=self.annual,
        )
        data_class.users = {str(k): v for k, v in users.items()}
        data_class.messages = users[top]["messages"]
        return self.add_annual_changes(start, data_class)

    # bets
    def most_bets_created(self, guild_id: int, start: datetime.datetime, end: datetime.datetime) -> Stat:
        """Get the user who made the most bets.

        Args:
            guild_id (int): the guild ID to query for
            start (datetime.datetime): beginning of time period
            end (datetime.datetime): end of time period

        Returns:
            Stat: most bets stat
        """
        bets = self.cache.get_bets(guild_id, start, end)
        bet_users = {}
        for bet in bets:
            u = bet["user"]
            if u not in bet_users:
                bet_users[u] = 0
            bet_users[u] += 1

        try:
            busiest = sorted(bet_users, key=lambda x: bet_users[x], reverse=True)[0]
        except IndexError:
            # no bets were created this month
            busiest = BSE_BOT_ID
            bet_users[BSE_BOT_ID] = 0

        data_class = Stat(
            type="award",
            guild_id=guild_id,
            user_id=busiest,
            award=AwardsTypes.MOST_BETS,
            month=start.strftime("%b %y"),
            value=bet_users[busiest],
            timestamp=datetime.datetime.now(),
            eddies=MONTHLY_AWARDS_PRIZE,
            short_name="most_bets_created",
            annual=self.annual,
        )

        data_class.bookies = {str(k): v for k, v in bet_users.items()}
        return self.add_annual_changes(start, data_class)

    def most_eddies_bet(self, guild_id: int, start: datetime.datetime, end: datetime.datetime) -> Stat:
        """Calculates who placed the most eddies on bets.

        Args:
            guild_id (int): the guild ID to query for
            start (datetime.datetime): beginning of time period
            end (datetime.datetime): end of time period

        Returns:
            Stat: most eddies bet stat
        """
        transactions = self.cache.get_transactions(guild_id, start, end)

        bet_users = {}
        for trans in transactions:
            if trans["type"] != TransactionTypes.BET_PLACE:
                continue
            uid = trans["uid"]
            if uid not in bet_users:
                bet_users[uid] = 0
            bet_users[uid] -= trans["amount"]

        try:
            most_placed = sorted(bet_users, key=lambda x: bet_users[x], reverse=True)[0]
        except IndexError:
            most_placed = BSE_BOT_ID
            bet_users[BSE_BOT_ID] = 0

        data_class = Stat(
            type="award",
            guild_id=guild_id,
            user_id=most_placed,
            award=AwardsTypes.MOST_EDDIES_BET,
            month=start.strftime("%b %y"),
            value=bet_users[most_placed],
            timestamp=datetime.datetime.now(),
            eddies=MONTHLY_AWARDS_PRIZE,
            short_name="most_eddies_placed",
            annual=self.annual,
        )

        data_class.betters = {str(k): v for k, v in bet_users.items()}
        return self.add_annual_changes(start, data_class)

    def most_eddies_won(self, guild_id: int, start: datetime.datetime, end: datetime.datetime) -> Stat:
        """Calculates who won the most eddies on bets.

        Args:
            guild_id (int): the guild ID to query for
            start (datetime.datetime): beginning of time period
            end (datetime.datetime): end of time period

        Returns:
            Stat: most eddies won stat
        """
        transactions = self.cache.get_transactions(guild_id, start, end)

        bet_users = {}
        for trans in transactions:
            if trans["type"] != TransactionTypes.BET_WIN:
                continue
            uid = trans["uid"]
            if uid not in bet_users:
                bet_users[uid] = 0
            bet_users[uid] += trans["amount"]

        try:
            most_placed = sorted(bet_users, key=lambda x: bet_users[x], reverse=True)[0]
        except IndexError:
            most_placed = BSE_BOT_ID
            bet_users[BSE_BOT_ID] = 0

        data_class = Stat(
            type="award",
            guild_id=guild_id,
            user_id=most_placed,
            award=AwardsTypes.MOST_EDDIES_WON,
            month=start.strftime("%b %y"),
            value=bet_users[most_placed],
            timestamp=datetime.datetime.now(),
            eddies=MONTHLY_AWARDS_PRIZE,
            short_name="most_eddies_won",
            annual=self.annual,
        )

        data_class.bet_winners = {str(k): v for k, v in bet_users.items()}
        return self.add_annual_changes(start, data_class)

    def most_time_king(self, guild_id: int, start: datetime.datetime, end: datetime.datetime) -> Stat:
        """Calculates who's been King longest this month.

        Args:
            guild_id (int): the guild ID to query for
            start (datetime.datetime): beginning of time period
            end (datetime.datetime): end of time period

        Returns:
            Stat: longest King stat
        """
        activity_history = self.cache.get_activities(guild_id, start, end)
        king_events = sorted(
            [a for a in activity_history if a["type"] in {ActivityTypes.KING_GAIN, ActivityTypes.KING_LOSS}],
            key=lambda x: x["timestamp"],
        )

        kings = {}
        previous_time = start

        for event in king_events:
            if event["type"] == ActivityTypes.KING_LOSS:
                uid = event["uid"]

                timestamp = event["timestamp"]  # type: datetime.datetime
                time_king = (timestamp - previous_time).total_seconds()

                if uid not in kings:
                    kings[uid] = 0
                kings[uid] += time_king
                previous_time = None

            elif event["type"] == ActivityTypes.KING_GAIN:
                previous_time = event["timestamp"]

        if king_events[-1] == event and event["type"] == ActivityTypes.KING_GAIN:
            # last thing someone did was become KING
            uid = event["uid"]
            end_time = datetime.datetime.now()
            if end_time > end:
                end_time = end
            timestamp = event["timestamp"]  # type: datetime.datetime
            time_king = (end_time - timestamp).total_seconds()
            if uid not in kings:
                kings[uid] = 0
            kings[uid] += time_king

        longest_king = sorted(kings, key=lambda x: kings[x], reverse=True)[0]

        data_class = Stat(
            type="award",
            guild_id=guild_id,
            user_id=longest_king,
            award=AwardsTypes.LONGEST_KING,
            month=start.strftime("%b %y"),
            value=int(kings[longest_king]),
            timestamp=datetime.datetime.now(),
            eddies=MONTHLY_AWARDS_PRIZE,
            short_name="longest_king",
            annual=self.annual,
        )

        data_class.kings = {str(k): v for k, v in kings.items()}
        return self.add_annual_changes(start, data_class)

    # vc
    def big_gamer(self, guild_id: int, start: datetime.datetime, end: datetime.datetime) -> Stat:
        """Calculates who spent the most time in VC.

        Args:
            guild_id (int): the guild ID to query for
            start (datetime.datetime): beginning of time period
            end (datetime.datetime): end of time period.

        Returns:
            Stat: the VC stat
        """
        vc_interactions = self.cache.get_vc_interactions(guild_id, start, end)

        user_dict = {}
        for vc in vc_interactions:
            user_id = vc["user_id"]
            channel_id = vc["channel_id"]

            if user_id not in user_dict:
                user_dict[user_id] = {"count": 0, "channels": []}

            user_dict[user_id]["count"] += vc["time_in_vc"]
            if channel_id not in user_dict[user_id]["channels"]:
                user_dict[user_id]["channels"].append(channel_id)

        try:
            big_gamer = sorted(user_dict, key=lambda x: user_dict[x]["count"], reverse=True)[0]
        except IndexError:
            big_gamer = 0
            user_dict[0] = {"count": 0, "channels": {}}

        data_class = Stat(
            type="award",
            guild_id=guild_id,
            user_id=big_gamer,
            award=AwardsTypes.BIG_GAMER,
            month=start.strftime("%b %y"),
            value=int(user_dict[big_gamer]["count"]),
            timestamp=datetime.datetime.now(),
            eddies=MONTHLY_AWARDS_PRIZE,
            short_name="big_gamer",
            annual=self.annual,
        )

        data_class.users = {str(k): v for k, v in user_dict.items()}
        data_class.channels = len(user_dict[big_gamer]["channels"])
        return self.add_annual_changes(start, data_class)

    def big_streamer(self, guild_id: int, start: datetime.datetime, end: datetime.datetime) -> Stat:
        """Calculates who spent the most time streaming.

        Args:
            guild_id (int): the guild ID to query for
            start (datetime.datetime): beginning of time period
            end (datetime.datetime): end of time period.

        Returns:
            Stat: the award
        """
        vc_interactions = self.cache.get_vc_interactions(guild_id, start, end)

        user_dict = {}
        for vc in vc_interactions:
            user_id = vc["user_id"]
            channel_id = vc["channel_id"]

            if user_id not in user_dict:
                user_dict[user_id] = {"count": 0, "channels": []}

            user_dict[user_id]["count"] += vc["time_streaming"]
            if channel_id not in user_dict[user_id]["channels"] and vc["time_streaming"]:
                user_dict[user_id]["channels"].append(channel_id)

        try:
            big_streamer = sorted(user_dict, key=lambda x: user_dict[x]["count"], reverse=True)[0]
        except IndexError:
            big_streamer = BSE_BOT_ID
            user_dict[BSE_BOT_ID] = {"count": 0, "channels": {}}

        if user_dict[big_streamer]["count"] == 0 and big_streamer != BSE_BOT_ID:
            # make the bot win if no-one streamed
            big_streamer = BSE_BOT_ID
            user_dict[BSE_BOT_ID] = {"count": 0, "channels": {}}

        data_class = Stat(
            type="award",
            guild_id=guild_id,
            user_id=big_streamer,
            award=AwardsTypes.BIG_STREAMER,
            month=start.strftime("%b %y"),
            value=int(user_dict[big_streamer]["count"]),
            timestamp=datetime.datetime.now(),
            eddies=MONTHLY_AWARDS_PRIZE,
            short_name="big_streamer",
            annual=self.annual,
        )

        data_class.users = {str(k): v for k, v in user_dict.items()}
        data_class.channels = len(user_dict[big_streamer]["channels"])
        return self.add_annual_changes(start, data_class)<|MERGE_RESOLUTION|>--- conflicted
+++ resolved
@@ -916,15 +916,8 @@
             annual=self.annual,
         )
 
-<<<<<<< HEAD
         data_class.threads = [thread.thread_id for thread in created_threads]
-        data_class = self.add_annual_changes(start, data_class)
-
-        return data_class
-=======
-        data_class.threads = [thread["thread_id"] for thread in created_threads]
-        return self.add_annual_changes(start, data_class)
->>>>>>> 2a919107
+        return self.add_annual_changes(start, data_class)
 
     def emojis_created(self, guild_id: int, start: datetime.datetime, end: datetime.datetime) -> Stat:
         """Gets all emojis created during the given time frame.
