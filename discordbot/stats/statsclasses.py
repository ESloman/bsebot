
import datetime
import re
from copy import deepcopy
from typing import Tuple

import discord

from discordbot.bot_enums import ActivityTypes, AwardsTypes, StatTypes, TransactionTypes
from discordbot.constants import ANNUAL_AWARDS_AWARD, BSE_BOT_ID, JERK_OFF_CHAT, MONTHLY_AWARDS_PRIZE
from discordbot.stats.statsdatacache import StatsDataCache
from discordbot.stats.statsdataclasses import Stat


class StatsGatherer:
    def __init__(self, logger, annual: bool = False) -> None:
        self.annual = annual
        self.logger = logger
        self.cache = StatsDataCache(self.annual)

    @staticmethod
    def get_monthly_datetime_objects() -> Tuple[datetime.datetime, datetime.datetime]:
        """Returns two datetime objects that sandwich the previous month

        Returns:
            Tuple[datetime.datetime, datetime.datetime]:
        """
        now = datetime.datetime.now()
        start = now.replace(day=1, hour=0, minute=0, second=0, microsecond=1)
        try:
            start = start.replace(month=start.month - 1)
        except ValueError:
            start = start.replace(month=12)

        end = now.replace(day=1, hour=0, minute=0, second=0, microsecond=1)
        return start, end

    @staticmethod
    def get_annual_datetime_objects() -> Tuple[datetime.datetime, datetime.datetime]:
        """Returns two datetime objects that sandwich the previous year

        Returns:
            Tuple[datetime.datetime, datetime.datetime]:
        """
        now = datetime.datetime.now()

        # always create so it's the first of the month of the current year
        end = now.replace(month=1, day=1, hour=0, minute=0, second=0, microsecond=1)
        # always be the first of the previous year
        start = end.replace(year=end.year - 1)

        return start, end

    def add_annual_changes(self, start: datetime.datetime, data_class: Stat) -> Stat:
        """Adds changes for annual mode

        Args:
            start (datetime.datetime): start end time
            data_class (Stat): data class to modify

        Returns:
            Stat: the modified dataclass
        """
        if self.annual:
            data_class.month = None
            data_class.year = start.strftime("%Y")
            if data_class.type == "award":
                data_class.eddies = ANNUAL_AWARDS_AWARD
        return data_class

    # generic server stats
    def number_of_messages(self, guild_id: int, start: datetime.datetime, end: datetime.datetime) -> Stat:
        """Returns the number of messages between two given time periods

        Args:
            guild_id (int): the guild ID to query for
            start (datetime.datetime): beginning of time period
            end (datetime.datetime): end of time period

        Returns:
            Stat: the number of messages stat
        """
        messages = self.cache.get_messages(guild_id, start, end)

        channel_ids = set([m["channel_id"] for m in messages])
        user_ids = set([m["user_id"] for m in messages])

        data_class = Stat(
            "stat",
            guild_id,
            stat=StatTypes.NUMBER_OF_MESSAGES,
            month=start.strftime("%b %y"),
            value=len(messages),
            timestamp=datetime.datetime.now(),
            short_name="number_of_messages",
            annual=self.annual
        )

        data_class.channels = len(channel_ids)
        data_class.users = len(user_ids)
        data_class = self.add_annual_changes(start, data_class)

        return data_class

    def number_of_threaded_messages(self, guild_id: int, start: datetime.datetime, end: datetime.datetime) -> Stat:
        """Returns the number of messages sent in threads

        Args:
            guild_id (int): the guild ID to query for
            start (datetime.datetime): beginning of time period
            end (datetime.datetime): end of time period

        Returns:
            Stat: the thread message stat
        """
        messages = self.cache.get_threaded_messages(guild_id, start, end)

        channel_ids = set([m["channel_id"] for m in messages])
        user_ids = set([m["user_id"] for m in messages])

        data_class = Stat(
            "stat",
            guild_id,
            stat=StatTypes.NUMBER_OF_THREAD_MESSAGES,
            month=start.strftime("%b %y"),
            value=len(messages),
            timestamp=datetime.datetime.now(),
            short_name="number_of_thread_messages",
            annual=self.annual
        )

        data_class.channels = len(channel_ids)
        data_class.users = len(user_ids)
        data_class = self.add_annual_changes(start, data_class)

        return data_class

    def average_message_length(self, guild_id: int, start: datetime.datetime, end: datetime.datetime) -> Tuple[Stat]:
        """Returns the average message length between two given time periods

        Args:
            guild_id (int): the guild ID
            start (datetime.datetime): beginning of the time period
            end (datetime.datetime): end of the time period

        Returns:
            Tuple[Stat, Stat]: returns a tuple of average message characters and average words per message stats
        """

        messages = self.cache.get_messages(guild_id, start, end)
        lengths = []
        words = []
        for message in messages:
            if content := message["content"]:
                lengths.append(len(content))
                words.append(len(content.split(" ")))
        average_message_len = round((sum(lengths) / len(lengths)), 2)
        average_word_number = round((sum(words) / len(words)), 2)

        data_class_a = Stat(
            "stat",
            guild_id,
            stat=StatTypes.AVERAGE_MESSAGE_LENGTH_CHARS,
            month=start.strftime("%b %y"),
            value=average_message_len,
            timestamp=datetime.datetime.now(),
            short_name="average_message_length_chars",
            annual=self.annual
        )

        data_class_b = Stat(
            "stat",
            guild_id,
            stat=StatTypes.AVERAGE_MESSAGE_LENGTH_WORDS,
            month=start.strftime("%b %y"),
            value=average_word_number,
            timestamp=datetime.datetime.now(),
            short_name="average_message_length_words",
            annual=self.annual
        )

        data_class_a = self.add_annual_changes(start, data_class_a)
        data_class_b = self.add_annual_changes(start, data_class_b)

        return data_class_a, data_class_b

    def busiest_channel(self, guild_id: int, start: datetime.datetime, end: datetime.datetime) -> Stat:
        """Returns the channel with the most messages for a given time period

        Args:
            guild_id (int): the guild ID
            start (datetime.datetime): beginning of the time period
            end (datetime.datetime): end of the time period

        Returns:
            Stat: the busiest channel stat
        """
        messages = self.cache.get_messages(guild_id, start, end)
        messages = [m for m in messages if not m.get("is_thread") and not m.get("is_vc")]

        channels = {}
        for message in messages:
            channel_id = message["channel_id"]
            user_id = message["user_id"]
            if not channel_id:
                continue
            if channel_id not in channels:
                channels[channel_id] = {"count": 0, "users": []}
            channels[channel_id]["count"] += 1
            if user_id not in channels[channel_id]["users"]:
                channels[channel_id]["users"].append(user_id)

        busiest = sorted(channels, key=lambda x: channels[x]["count"], reverse=True)[0]

        data_class = Stat(
            "stat",
            guild_id,
            stat=StatTypes.BUSIEST_CHANNEL,
            month=start.strftime("%b %y"),
            value=busiest,
            timestamp=datetime.datetime.now(),
            short_name="busiest_channel",
            annual=self.annual
        )

        data_class.messages = channels[busiest]["count"]
        data_class.users = len(channels[busiest]["users"])
        data_class.channels = channels
        data_class = self.add_annual_changes(start, data_class)

        return data_class

    def busiest_thread(self, guild_id: int, start: datetime.datetime, end: datetime.datetime) -> Stat:
        """Calculates the thread with most messages for the given time period

        Args:
            guild_id (int): the guild ID
            start (datetime.datetime): beginning of the time period
            end (datetime.datetime): end of the time period

        Returns:
            Stat: the stat class
        """
        threaded = self.cache.get_threaded_messages(guild_id, start, end)

        threads = {}
        for thread_message in threaded:
            thread_id = thread_message["channel_id"]
            user_id = thread_message["user_id"]

            if thread_id not in threads:
                threads[thread_id] = {"count": 0, "users": []}
            threads[thread_id]["count"] += 1

            if user_id not in threads[thread_id]["users"]:
                threads[thread_id]["users"].append(user_id)

        busiest = sorted(threads, key=lambda x: threads[x]["count"], reverse=True)[0]

        data_class = Stat(
            "stat",
            guild_id,
            stat=StatTypes.BUSIEST_THREAD,
            month=start.strftime("%b %y"),
            value=busiest,
            timestamp=datetime.datetime.now(),
            short_name="busiest_thread",
            annual=self.annual
        )
        data_class.messages = threads[busiest]["count"]
        data_class.users = len(threads[busiest]["users"])
        data_class.threads = threads
        data_class = self.add_annual_changes(start, data_class)

        return data_class

    def busiest_day(self, guild_id: int, start: datetime.datetime, end: datetime.datetime) -> Stat:
        """Returns the day with the most messages sent for the given time period

        Args:
            guild_id (int): the guild ID
            start (datetime.datetime): beginning of the time period
            end (datetime.datetime): end of the time period

        Returns:
            Stat: the busiest day stat
        """
        messages = self.cache.get_messages(guild_id, start, end)
        days = {}
        for message in messages:
            channel_id = message["channel_id"]
            user_id = message["user_id"]
            day = message["timestamp"].date()
            if day not in days:
                days[day] = {"count": 0, "channels": [], "users": []}
            days[day]["count"] += 1

            if channel_id not in days[day]["channels"]:
                days[day]["channels"].append(channel_id)
            if user_id not in days[day]["users"]:
                days[day]["users"].append(user_id)

        busiest = sorted(days, key=lambda x: days[x]["count"], reverse=True)[0]  # type: datetime.date

        data_class = Stat(
            "stat",
            guild_id,
            stat=StatTypes.BUSIEST_DAY,
            month=start.strftime("%b %y"),
            value=busiest,
            timestamp=datetime.datetime.now(),
            short_name="busiest_day",
            annual=self.annual
        )

        data_class.messages = days[busiest]["count"]
        data_class.channels = len(days[busiest]["channels"])
        data_class.users = len(days[busiest]["users"])
        data_class = self.add_annual_changes(start, data_class)

        return data_class

    def quietest_channel(
        self,
        guild_id: int,
        start: datetime.datetime,
        end: datetime.datetime,
        channel_ids: list[int]
    ) -> Stat:
        """Returns the channel with the least messages for a given time period

        Args:
            guild_id (int): the guild ID
            start (datetime.datetime): beginning of the time period
            end (datetime.datetime): end of the time period
            channel_ids (list[int]): list of channel IDs

        Returns:
            Stat: the quietest channel stat
        """
        messages = self.cache.get_messages(guild_id, start, end)
        messages = [m for m in messages if not m.get("is_thread") and not m.get("is_vc")]

        channels = {}
        for message in messages:
            channel_id = message["channel_id"]
            user_id = message["user_id"]
            if not channel_id or channel_id not in channel_ids:
                continue
            if channel_id not in channels:
                channels[channel_id] = {"count": 0, "users": []}
            channels[channel_id]["count"] += 1
            if user_id not in channels[channel_id]["users"]:
                channels[channel_id]["users"].append(user_id)

        quietest = sorted(channels, key=lambda x: channels[x]["count"], reverse=False)[0]

        data_class = Stat(
            "stat",
            guild_id,
            stat=StatTypes.QUIETEST_CHANNEL,
            month=start.strftime("%b %y"),
            value=quietest,
            timestamp=datetime.datetime.now(),
            short_name="quietest_channel",
            annual=self.annual
        )

        data_class.messages = channels[quietest]["count"]
        data_class.users = len(channels[quietest]["users"])
        data_class.channels = channels
        data_class = self.add_annual_changes(start, data_class)

        return data_class

    def quietest_thread(self, guild_id: int, start: datetime.datetime, end: datetime.datetime) -> Stat:
        """Calculates the quietest thread

        Args:
            guild_id (int): the guild ID
            start (datetime.datetime): beginning of the time period
            end (datetime.datetime): end of the time period

        Returns:
            Stat: the quietest thread stat
        """
        threaded = self.cache.get_threaded_messages(guild_id, start, end)

        threads = {}
        for thread_message in threaded:
            thread_id = thread_message["channel_id"]
            user_id = thread_message["user_id"]

            if thread_id not in threads:
                threads[thread_id] = {"count": 0, "users": []}
            threads[thread_id]["count"] += 1

            if user_id not in threads[thread_id]["users"]:
                threads[thread_id]["users"].append(user_id)

        quietest = sorted(threads, key=lambda x: threads[x]["count"], reverse=False)[0]

        data_class = Stat(
            "stat",
            guild_id,
            stat=StatTypes.QUIETEST_THREAD,
            month=start.strftime("%b %y"),
            value=quietest,
            timestamp=datetime.datetime.now(),
            short_name="quietest_thread",
            annual=self.annual
        )
        data_class.messages = threads[quietest]["count"]
        data_class.users = len(threads[quietest]["users"])
        data_class.threads = threads
        data_class = self.add_annual_changes(start, data_class)

        return data_class

    def quietest_day(self, guild_id: int, start: datetime.datetime, end: datetime.datetime) -> Stat:
        """Returns the day with the least messages sent for the given time period

        Args:
            guild_id (int): the guild ID
            start (datetime.datetime): beginning of the time period
            end (datetime.datetime): end of the time period

        Returns:
            Stat: the quietest day stat
        """
        messages = self.cache.get_messages(guild_id, start, end)
        days = {}
        for message in messages:
            channel_id = message["channel_id"]
            user_id = message["user_id"]
            day = message["timestamp"].date()
            if day not in days:
                days[day] = {"count": 0, "channels": [], "users": []}
            days[day]["count"] += 1

            if channel_id not in days[day]["channels"]:
                days[day]["channels"].append(channel_id)
            if user_id not in days[day]["users"]:
                days[day]["users"].append(user_id)

        quietest = sorted(days, key=lambda x: days[x]["count"], reverse=False)[0]  # type: datetime.date

        data_class = Stat(
            "stat",
            guild_id,
            stat=StatTypes.QUIETEST_DAY,
            month=start.strftime("%b %y"),
            value=quietest,
            timestamp=datetime.datetime.now(),
            short_name="quietest_day",
            annual=self.annual
        )

        data_class.messages = days[quietest]["count"]
        data_class.channels = len(days[quietest]["channels"])
        data_class.users = len(days[quietest]["users"])
        data_class = self.add_annual_changes(start, data_class)

        return data_class

    def number_of_bets(self, guild_id: int, start: datetime.datetime, end: datetime.datetime) -> Stat:
        """Returns the number of bets between two given time periods

        Args:
            guild_id (int): the guild ID to query for
            start (datetime.datetime): beginning of time period
            end (datetime.datetime): end of time period

        Returns:
            Stat: the number of bets stat
        """
        bets = self.cache.get_bets(guild_id, start, end)

        data_class = Stat(
            "stat",
            guild_id,
            stat=StatTypes.NUMBER_OF_BETS,
            month=start.strftime("%b %y"),
            value=len(bets),
            timestamp=datetime.datetime.now(),
            short_name="number_of_bets",
            annual=self.annual
        )

        data_class = self.add_annual_changes(start, data_class)

        return data_class

    def salary_gains(self, guild_id: int, start: datetime.datetime, end: datetime.datetime) -> Stat:
        """Returns the total amount of eddies gained through salaries this month

        Args:
            guild_id (int): the guild ID to query for
            start (datetime.datetime): beginning of time period
            end (datetime.datetime): end of time period

        Returns:
            Stat: the salary stat
        """
        transactions = self.cache.get_transactions(guild_id, start, end)
        salary_total = 0
        for trans in transactions:
            if trans["type"] != TransactionTypes.DAILY_SALARY:
                continue
            salary_total += trans["amount"]

        data_class = Stat(
            "stat",
            guild_id,
            stat=StatTypes.SALARY_GAINS,
            month=start.strftime("%b %y"),
            value=salary_total,
            timestamp=datetime.datetime.now(),
            short_name="salary_total",
            annual=self.annual
        )

        data_class = self.add_annual_changes(start, data_class)

        return data_class

    def average_wordle_victory(self, guild_id: int, start: datetime.datetime, end: datetime.datetime) -> Stat:
        """Calculates the server's average wordle score

        Args:
            guild_id (int): the guild ID to query for
            start (datetime.datetime): beginning of time period
            end (datetime.datetime): end of time period

        Returns:
            Stat: average wordle stat
        """
        messages = self.cache.get_messages(guild_id, start, end)
        wordle_messages = [m for m in messages if "wordle" in m["message_type"]]

        wordle_count = []
        for wordle in wordle_messages:
            if wordle["user_id"] == BSE_BOT_ID:
                continue

            result = re.search(r"[\dX]/\d", wordle["content"]).group()
            guesses = result.split("/")[0]

            if guesses == "X":
                guesses = "10"
            guesses = int(guesses)
            wordle_count.append(guesses)

        average_wordle = round((sum(wordle_count) / len(wordle_count)), 2)

        data_class = Stat(
            "stat",
            guild_id,
            stat=StatTypes.AVERAGE_WORDLE_VICTORY,
            month=start.strftime("%b %y"),
            value=average_wordle,
            timestamp=datetime.datetime.now(),
            short_name="average_wordle_victory",
            annual=self.annual
        )

        data_class = self.add_annual_changes(start, data_class)

        return data_class

    def bet_eddies_stats(self, guild_id: int, start: datetime.datetime, end: datetime.datetime) -> Tuple[Stat, Stat]:
        """Calculates the total eddies placed on bets, and the total eddies won on bets

        Args:
            guild_id (int): the guild ID to query for
            start (datetime.datetime): beginning of time period
            end (datetime.datetime): end of time period

        Returns:
            Tuple[Stat, Stat]: returns a tuple of eddies placed and eddies won
        """
        transactions = self.cache.get_transactions(guild_id, start, end)

        eddies_placed = 0
        eddies_won = 0
        for trans in transactions:
            trans_type = trans["type"]
            if trans_type == TransactionTypes.BET_PLACE:
                eddies_placed -= trans["amount"]  # amount is negative in these cases
            elif trans_type == TransactionTypes.BET_WIN:
                eddies_won += trans["amount"]

        data_class_a = Stat(
            "stat",
            guild_id,
            stat=StatTypes.EDDIES_PLACED,
            month=start.strftime("%b %y"),
            value=eddies_placed,
            timestamp=datetime.datetime.now(),
            short_name="number_of_eddies_placed",
            annual=self.annual
        )

        data_class_b = Stat(
            "stat",
            guild_id,
            stat=StatTypes.EDDIES_WIN,
            month=start.strftime("%b %y"),
            value=eddies_won,
            timestamp=datetime.datetime.now(),
            short_name="number_of_eddies_won",
            annual=self.annual
        )

        data_class_a = self.add_annual_changes(start, data_class_a)
        data_class_b = self.add_annual_changes(start, data_class_b)

        return data_class_a, data_class_b

    def most_unique_channel_contributers(self, guild_id: int, start: datetime.datetime, end: datetime.datetime) -> Stat:
        """Calculates the channel with the most unique contributors

        Args:
            guild_id (int): the guild ID to query for
            start (datetime.datetime): beginning of time period
            end (datetime.datetime): end of time period

        Returns:
            Stat: channel contrib stat
        """
        messages = self.cache.get_messages(guild_id, start, end)

        channels = {}
        for message in messages:
            channel_id = message["channel_id"]
            user_id = message["user_id"]
            if channel_id not in channels:
                channels[channel_id] = []
            if user_id not in channels[channel_id]:
                channels[channel_id].append(user_id)

        most_popular_channel = sorted(channels, key=lambda x: len(channels[x]), reverse=True)[0]

        data_class = Stat(
            "stat",
            guild_id,
            stat=StatTypes.MOST_POPULAR_CHANNEL,
            month=start.strftime("%b %y"),
            value=most_popular_channel,
            timestamp=datetime.datetime.now(),
            short_name="most_popular_channel",
            annual=self.annual
        )

        data_class.users = len(channels[most_popular_channel])

        data_class = self.add_annual_changes(start, data_class)

        return data_class

    def total_time_spent_in_vc(self, guild_id: int, start: datetime.datetime, end: datetime.datetime) -> Stat:
        """Calculates the total amount of time spent by everyone in all VCs

        Args:
            guild_id (int): the guild ID to query for
            start (datetime.datetime): beginning of time period
            end (datetime.datetime): end of time period

        Returns:
            Stat: time spent in VC stat
        """
        vc_interactions = self.cache.get_vc_interactions(guild_id, start, end)
        vc_time = 0
        channels = []
        users = []

        for interaction in vc_interactions:
            time_spent = interaction["time_in_vc"]
            user_id = interaction["user_id"]
            channel_id = interaction["channel_id"]
            vc_time += time_spent
            if channel_id not in channels:
                channels.append(channel_id)
            if user_id not in users:
                users.append(user_id)

        data_class = Stat(
            "stat",
            guild_id,
            stat=StatTypes.TIME_SPENT_IN_VC,
            month=start.strftime("%b %y"),
            value=int(vc_time),
            timestamp=datetime.datetime.now(),
            short_name="total_time_spent_in_vc",
            annual=self.annual
        )

        data_class.users = len(users)
        data_class.channels = len(channels)

        data_class = self.add_annual_changes(start, data_class)

        return data_class

    def vc_with_most_time_spent(self, guild_id: int, start: datetime.datetime, end: datetime.datetime) -> Stat:
        """Calculates which VC had the most time spent in it

        Args:
            guild_id (int): the guild ID to query for
            start (datetime.datetime): beginning of time period
            end (datetime.datetime): end of time period

        Returns:
            Stat: the VC stat
        """
        vc_interactions = self.cache.get_vc_interactions(guild_id, start, end)

        channels = {}

        for interaction in vc_interactions:
            time_spent = interaction["time_in_vc"]
            user_id = interaction["user_id"]
            channel_id = interaction["channel_id"]
            if channel_id not in channels:
                channels[channel_id] = {"count": 0, "users": []}
            channels[channel_id]["count"] += time_spent
            if user_id not in channels[channel_id]["users"]:
                channels[channel_id]["users"].append(user_id)

        vc_most_time = sorted(channels, key=lambda x: channels[x]["count"], reverse=True)[0]

        data_class = Stat(
            "stat",
            guild_id,
            stat=StatTypes.VC_MOST_TIME,
            month=start.strftime("%b %y"),
            value=vc_most_time,
            timestamp=datetime.datetime.now(),
            short_name="vc_most_time",
            annual=self.annual
        )

        data_class.users = len(channels[vc_most_time]["users"])
        data_class.channels = channels
        data_class.time = int(channels[vc_most_time]["count"])

        data_class = self.add_annual_changes(start, data_class)

        return data_class

    def vc_with_most_users(self, guild_id: int, start: datetime.datetime, end: datetime.datetime) -> Stat:
        """Calculates which VC had the most unique users in it

        Args:
            guild_id (int): the guild ID to query for
            start (datetime.datetime): beginning of time period
            end (datetime.datetime): end of time period

        Returns:
            Stat: the VC stat
        """
        vc_interactions = self.cache.get_vc_interactions(guild_id, start, end)

        channels = {}

        for interaction in vc_interactions:
            time_spent = interaction["time_in_vc"]
            user_id = interaction["user_id"]
            channel_id = interaction["channel_id"]
            if channel_id not in channels:
                channels[channel_id] = {"count": 0, "users": []}
            channels[channel_id]["count"] += time_spent
            if user_id not in channels[channel_id]["users"]:
                channels[channel_id]["users"].append(user_id)

        vc_most_users = sorted(channels, key=lambda x: len(channels[x]["users"]), reverse=True)[0]

        data_class = Stat(
            "stat",
            guild_id,
            stat=StatTypes.VC_MOST_TIME,
            month=start.strftime("%b %y"),
            value=vc_most_users,
            timestamp=datetime.datetime.now(),
            short_name="vc_most_time",
            annual=self.annual
        )
        data_class.time = int(channels[vc_most_users]["count"])
        data_class.channels = channels
        data_class.users = len(channels[vc_most_users]["users"])

        data_class = self.add_annual_changes(start, data_class)

        return data_class

    def most_popular_server_emoji(self, guild_id: int, start: datetime.datetime, end: datetime.datetime) -> Stat:
        """Calculates the most popular server emoji for the given time frame

        Args:
            guild_id (int): the guild ID to query for
            start (datetime.datetime): beginning of time period
            end (datetime.datetime): end of time period

        Returns:
            Stat: the ServerEmoji data class
        """

        reaction_messages = self.cache.get_reactions(guild_id, start, end)
        messages = self.cache.get_messages(guild_id, start, end)

        reactions = []
        for react in reaction_messages:
            reactions.extend(react["reactions"])

        all_emojis = self.cache.get_emojis(guild_id, start, end)
        all_emoji_names = [emoji["name"] for emoji in all_emojis]

        emoji_count = {}
        for reaction in reactions:
            content = reaction["content"]
            if content not in all_emoji_names:
                continue
            if content not in emoji_count:
                emoji_count[content] = 0
            emoji_count[content] += 1

        for message in messages:
            for emoji_name in all_emoji_names:
                if emojis := re.findall(f":{emoji_name}:", message["content"]):
                    if emoji_name not in emoji_count:
                        emoji_count[emoji_name] = 0
                    emoji_count[emoji_name] += len(emojis)

        most_used_emoji = sorted(emoji_count, key=lambda x: emoji_count[x], reverse=True)[0]

        emoji_id = [emoji["eid"] for emoji in all_emojis if emoji["name"] == most_used_emoji][0]

        data_class = Stat(
            type="stat",
            guild_id=guild_id,
            stat=StatTypes.MOST_POPULAR_SERVER_EMOJI,
            month=start.strftime("%b %y"),
            value=most_used_emoji,
            timestamp=datetime.datetime.now(),
            short_name="most_used_server_emoji",
            annual=self.annual
        )

        data_class.emojis = emoji_count
        data_class.count = emoji_count[most_used_emoji]
        data_class.emoji_id = emoji_id

        data_class = self.add_annual_changes(start, data_class)

        return data_class

    def threads_created(self, guild_id: int, start: datetime.datetime, end: datetime.datetime) -> Stat:
        """Calculates number of threads created in the given time period

        Args:
            guild_id (int): the guild ID to query for
            start (datetime.datetime): beginning of time period
            end (datetime.datetime): end of time period

        Returns:
            Stat: the Stat data class
        """
        created_threads = []
        all_threads = self.cache.threads.get_all_threads(guild_id)
        for thread in all_threads:
            if thread["created"] < start or end < thread["created"]:
                # thread creation falls outside our time perioud
                continue
            created_threads.append(thread)

        data_class = Stat(
            type="stat",
            guild_id=guild_id,
            stat=StatTypes.THREADS_CREATED,
            month=start.strftime("%b %y"),
            value=len(created_threads),
            timestamp=datetime.datetime.now(),
            short_name="threads_created",
            annual=self.annual
        )

        data_class.threads = [thread["thread_id"] for thread in created_threads]
        data_class = self.add_annual_changes(start, data_class)

        return data_class

    def emojis_created(self, guild_id: int, start: datetime.datetime, end: datetime.datetime) -> Stat:
        """
        Gets all emojis created during the given time frame

        Args:
            guild_id (int): the guild ID to query for
            start (datetime.datetime): beginning of time period
            end (datetime.datetime): end of time period

        Returns:
            Stat: the emojis created stat
        """
        all_server_emojis = self.cache.server_emojis.get_all_emojis(guild_id)
        created = [e for e in all_server_emojis if start < e["created"] < end]

        data_class = Stat(
            type="stat",
            guild_id=guild_id,
            stat=StatTypes.EMOJIS_CREATED,
            month=start.strftime("%b %y"),
            value=len(created),
            timestamp=datetime.datetime.now(),
            short_name="emojis_created",
            annual=self.annual
        )

        data_class.emoji_ids = [e["eid"] for e in created]
        data_class = self.add_annual_changes(start, data_class)

        return data_class

    # stats that can be won
    # messages
    def server_owner(self, guild: discord.Guild, start: datetime.datetime) -> Stat:
        """Generates the server owner award

        Args:
            guild (discord.Guild): the guild object

        Returns:
            Stat: the server owner award
        """
        owner = guild.owner_id

        data_class = Stat(
            type="award",
            guild_id=guild.id,
            user_id=owner,
            award=AwardsTypes.GUILD_OWNER_AWARD,
            month=start.strftime("%b %y"),
            value=guild.created_at,
            timestamp=datetime.datetime.now(),
            eddies=MONTHLY_AWARDS_PRIZE,
            short_name="guild_owner_award",
            annual=self.annual
        )

        data_class = self.add_annual_changes(start, data_class)
        return data_class

    def most_messages_sent(self, guild_id: int, start: datetime.datetime, end: datetime.datetime) -> Stat:
        """Calculates the person who has sent the most messages in the server

        Args:
            guild_id (int): the guild ID to query for
            start (datetime.datetime): beginning of time period
            end (datetime.datetime): end of time period

        Returns:
            Stat: the most messages stat
        """
        messages = self.cache.get_messages(guild_id, start, end)

        message_users = {}
        for message in messages:
            uid = message["user_id"]
            if uid == BSE_BOT_ID:
                continue
            if uid not in message_users:
                message_users[uid] = 0
            message_users[uid] += 1
        chattiest = sorted(message_users, key=lambda x: message_users[x], reverse=True)[0]

        data_class = Stat(
            type="award",
            guild_id=guild_id,
            user_id=chattiest,
            award=AwardsTypes.MOST_MESSAGES,
            month=start.strftime("%b %y"),
            value=message_users[chattiest],
            timestamp=datetime.datetime.now(),
            eddies=MONTHLY_AWARDS_PRIZE,
            short_name="most_messages_sent",
            annual=self.annual
        )

        data_class.message_users = message_users
        data_class = self.add_annual_changes(start, data_class)

        return data_class

    def least_messages_sent(self, guild_id: int, start: datetime.datetime, end: datetime.datetime) -> Stat:
        """Calculates the person who has sent the least messages in the server

        Args:
            guild_id (int): the guild ID to query for
            start (datetime.datetime): beginning of time period
            end (datetime.datetime): end of time period

        Returns:
            Stat: least messages stat
        """
        messages = self.cache.get_messages(guild_id, start, end)

        message_users = {}
        for message in messages:
            uid = message["user_id"]
            if uid == BSE_BOT_ID:
                continue
            if uid not in message_users:
                message_users[uid] = 0
            message_users[uid] += 1
        least_chattiest = sorted(message_users, key=lambda x: message_users[x])[0]

        data_class = Stat(
            type="award",
            guild_id=guild_id,
            user_id=least_chattiest,
            award=AwardsTypes.LEAST_MESSAGES,
            month=start.strftime("%b %y"),
            value=message_users[least_chattiest],
            timestamp=datetime.datetime.now(),
            eddies=MONTHLY_AWARDS_PRIZE,
            short_name="least_messages_sent",
            annual=self.annual
        )

        data_class.message_users = message_users
        data_class = self.add_annual_changes(start, data_class)

        return data_class

    def most_thread_messages_sent(self, guild_id: int, start: datetime.datetime, end: datetime.datetime) -> Stat:
        """Calculates the person who has sent the most threaded messages in the server

        Args:
            guild_id (int): the guild ID to query for
            start (datetime.datetime): beginning of time period
            end (datetime.datetime): end of time period

        Returns:
            Stat: the most thread messages stat
        """
        messages = self.cache.get_threaded_messages(guild_id, start, end)

        message_users = {}
        for message in messages:
            uid = message["user_id"]
            if uid == BSE_BOT_ID:
                continue
            if uid not in message_users:
                message_users[uid] = 0
            message_users[uid] += 1
        chattiest = sorted(message_users, key=lambda x: message_users[x], reverse=True)[0]

        data_class = Stat(
            type="award",
            guild_id=guild_id,
            user_id=chattiest,
            award=AwardsTypes.MOST_MESSAGES,
            month=start.strftime("%b %y"),
            value=message_users[chattiest],
            timestamp=datetime.datetime.now(),
            eddies=MONTHLY_AWARDS_PRIZE,
            short_name="most_thread_messages_sent",
            annual=self.annual
        )

        data_class.message_users = message_users
        data_class = self.add_annual_changes(start, data_class)

        return data_class

    def longest_message(self, guild_id: int, start: datetime.datetime, end: datetime.datetime) -> Stat:
        """Returns the longest message from two given time periods

        Args:
            guild_id (int): the guild ID to query for
            start (datetime.datetime): beginning of time period
            end (datetime.datetime): end of time period

        Returns:
            Stat: the longest message stat
        """
        messages = self.cache.get_messages(guild_id, start, end)
        longest_message = None
        for message in messages:
            if message["user_id"] == BSE_BOT_ID:
                continue
            if content := message["content"]:
                if not longest_message:
                    longest_message = message
                    continue
                if len(content) > len(longest_message["content"]):
                    longest_message = message

        data_class = Stat(
            type="award",
            guild_id=guild_id,
            user_id=longest_message["user_id"],
            award=AwardsTypes.LONGEST_MESSAGE,
            month=start.strftime("%b %y"),
            value=len(longest_message["content"]),
            timestamp=datetime.datetime.now(),
            eddies=MONTHLY_AWARDS_PRIZE,
            short_name="longest_message",
            annual=self.annual
        )

        data_class = self.add_annual_changes(start, data_class)

        return data_class

    def lowest_average_wordle_score(self, guild_id: int, start: datetime.datetime, end: datetime.datetime) -> Stat:
        """Calculates which user has the best average wordle score

        Args:
            guild_id (int): the guild ID to query for
            start (datetime.datetime): beginning of time period
            end (datetime.datetime): end of time period

        Returns:
            Stat: the wordle stat
        """
        messages = self.cache.get_messages(guild_id, start, end)
        wordle_messages = [m for m in messages if "wordle" in m["message_type"]]

        # number of days in the time period
        days = (end - start).days
        threshold = round(days / 2)

        wordle_count = {}
        for wordle in wordle_messages:
            uid = wordle["user_id"]
            if uid == BSE_BOT_ID:
                continue
            if uid not in wordle_count:
                wordle_count[uid] = []

            result = re.search(r"[\dX]/\d", wordle["content"]).group()
            guesses = result.split("/")[0]

            if guesses == "X":
                guesses = "7"
            guesses = int(guesses)

            wordle_count[uid].append(guesses)

        worlde_count_old = deepcopy(wordle_count)
        for uid in worlde_count_old:
            if len(worlde_count_old[uid]) < threshold:
                # user hasn't done enough wordles in this time period to be
                # counted
                print(
                    f"Removing {uid} from wordle pool as they've only done {len(wordle_count[uid])} wordles."
                )
                wordle_count.pop(uid)

        wordle_avgs = {}
        for uid in wordle_count:
            all_guesses = wordle_count[uid]
            avg = round((sum(all_guesses) / len(all_guesses)), 2)
            wordle_avgs[uid] = avg

        best_avg = sorted(wordle_avgs, key=lambda x: wordle_avgs[x])[0]

        data_class = Stat(
            type="award",
            guild_id=guild_id,
            user_id=best_avg,
            award=AwardsTypes.BEST_AVG_WORDLE,
            month=start.strftime("%b %y"),
            value=wordle_avgs[best_avg],
            timestamp=datetime.datetime.now(),
            eddies=MONTHLY_AWARDS_PRIZE,
            short_name="lowest_avg_wordle",
            annual=self.annual
        )

        data_class.wordle_avgs = wordle_avgs
        data_class = self.add_annual_changes(start, data_class)

        return data_class

    def twitter_addict(self, guild_id: int, start: datetime.datetime, end: datetime.datetime) -> Stat:
        """Calculates who's posted the most twitter links

        Args:
            guild_id (int): the guild ID to query for
            start (datetime.datetime): beginning of time period
            end (datetime.datetime): end of time period

        Returns:
            Stat: twitter stat
        """
        messages = self.cache.get_messages(guild_id, start, end)

        tweet_users = {}
        for message in messages:
            if "twitter" in message["content"] and "link" in message["message_type"]:
                user_id = message["user_id"]
                if user_id not in tweet_users:
                    tweet_users[user_id] = 0
                tweet_users[user_id] += 1

        twitter_addict = sorted(tweet_users, key=lambda x: tweet_users[x], reverse=True)[0]

        data_class = Stat(
            type="award",
            guild_id=guild_id,
            user_id=twitter_addict,
            award=AwardsTypes.TWITTER_ADDICT,
            month=start.strftime("%b %y"),
            value=tweet_users[twitter_addict],
            timestamp=datetime.datetime.now(),
            eddies=MONTHLY_AWARDS_PRIZE,
            short_name="twitter_addict",
            annual=self.annual
        )

        data_class.twitter_addict = tweet_users
        data_class = self.add_annual_changes(start, data_class)

        return data_class

    def jerk_off_contributor(self, guild_id: int, start: datetime.datetime, end: datetime.datetime) -> Stat:
        """Calculates who's posted this most contributions in #jerk-off-chat

        Args:
            guild_id (int): the guild ID to query for
            start (datetime.datetime): beginning of time period
            end (datetime.datetime): end of time period

        Returns:
            Stat: jerk off stat
        """
        messages = self.cache.get_messages(guild_id, start, end)
        jerk_off_messages = [m for m in messages if m["channel_id"] == JERK_OFF_CHAT]

        jerk_off_users = {}
        for message in jerk_off_messages:
            if any([a for a in ["link", "attachment"] if a in message["message_type"]]):
                user_id = message["user_id"]
                if user_id not in jerk_off_users:
                    jerk_off_users[user_id] = 0
                jerk_off_users[user_id] += 1

        masturbator = sorted(jerk_off_users, key=lambda x: jerk_off_users[x], reverse=True)[0]

        data_class = Stat(
            type="award",
            guild_id=guild_id,
            user_id=masturbator,
            award=AwardsTypes.MASTURBATOR,
            month=start.strftime("%b %y"),
            value=jerk_off_users[masturbator],
            timestamp=datetime.datetime.now(),
            eddies=MONTHLY_AWARDS_PRIZE,
            short_name="masturbator",
            annual=self.annual
        )

        data_class.masturbators = jerk_off_users
        data_class = self.add_annual_changes(start, data_class)

        return data_class

    def big_memer(self, guild_id: int, start: datetime.datetime, end: datetime.datetime) -> Stat:
        """Calculates which user had the most reactions for this time period

        Args:
            guild_id (int): the guild ID to query for
            start (datetime.datetime): beginning of time period
            end (datetime.datetime): end of time period

        Returns:
            Stat: big memeer stat
        """
        reaction_messages = self.cache.get_reactions(guild_id, start, end)

        reaction_users = {}
        for message in reaction_messages:
            user_id = message["user_id"]
            if user_id not in reaction_users:
                reaction_users[user_id] = 0
            reactions = [r for r in message["reactions"] if r["user_id"] != user_id]
            reaction_users[user_id] += len(reactions)

        big_memer = sorted(reaction_users, key=lambda x: reaction_users[x], reverse=True)[0]

        data_class = Stat(
            type="award",
            guild_id=guild_id,
            user_id=big_memer,
            award=AwardsTypes.BIG_MEMER,
            month=start.strftime("%b %y"),
            value=reaction_users[big_memer],
            timestamp=datetime.datetime.now(),
            eddies=MONTHLY_AWARDS_PRIZE,
            short_name="big_memer",
            annual=self.annual
        )

        data_class.reactees = reaction_users
        data_class = self.add_annual_changes(start, data_class)

        return data_class

    def react_king(self, guild_id: int, start: datetime.datetime, end: datetime.datetime) -> Stat:
        """
        Calculates who's given the most reactions
        Args:
            guild_id (int): the guild ID to query for
            start (datetime.datetime): beginning of time period
            end (datetime.datetime): end of time period

        Returns:
            Stat: the react king award
        """
        reaction_messages = self.cache.get_reactions(guild_id, start, end)
        reactions = []
        for react in reaction_messages:
            reactions.extend(react["reactions"])

        reaction_users = {}
        for reaction in reactions:
            user_id = reaction["user_id"]
            if user_id not in reaction_users:
                reaction_users[user_id] = 0
            reaction_users[user_id] += 1

        react_king = sorted(reaction_users, key=lambda x: reaction_users[x], reverse=True)[0]

        data_class = Stat(
            type="award",
            guild_id=guild_id,
            user_id=react_king,
            award=AwardsTypes.REACT_KING,
            month=start.strftime("%b %y"),
            value=reaction_users[react_king],
            timestamp=datetime.datetime.now(),
            eddies=MONTHLY_AWARDS_PRIZE,
            short_name="react_king",
            annual=self.annual
        )

        data_class.reaction_users = reaction_users
        data_class = self.add_annual_changes(start, data_class)

        return data_class

    def most_replies(self, guild_id: int, start: datetime.datetime, end: datetime.datetime) -> Tuple[Stat, Stat]:
        """
        Calculates who's been replied to most and who's given the most replies
        Args:
            guild_id (int): the guild ID to query for
            start (datetime.datetime): beginning of time period
            end (datetime.datetime): end of time period

        Returns:
            Tuple[Stat, Stat]: the two reply Stat objects
        """

        messages_with_replies = self.cache.get_replies(guild_id, start, end)
        replies = {}  # replies someone has done
        replied_to = {}  # replies _received_
        for message in messages_with_replies:
            _replies = message["replies"]
            m_user_id = message["user_id"]
            if m_user_id not in replied_to:
                replied_to[m_user_id] = 0
            for reply in _replies:
                if not (start < reply["timestamp"] < end):
                    continue
                replied_to[m_user_id] += 1
                user_id = reply["user_id"]
                if user_id not in replies:
                    replies[user_id] = 0
                replies[user_id] += 1

        serial_replier = sorted(replies, key=lambda x: replies[x], reverse=True)[0]
        conversation_starter = sorted(replied_to, key=lambda x: replied_to[x], reverse=True)[0]

        replier_data_class = Stat(
            type="award",
            guild_id=guild_id,
            user_id=serial_replier,
            award=AwardsTypes.SERIAL_REPLIER,
            month=start.strftime("%b %y"),
            value=replies[serial_replier],
            timestamp=datetime.datetime.now(),
            eddies=MONTHLY_AWARDS_PRIZE,
            short_name="serial_replier",
            annual=self.annual
        )

        replier_data_class.repliers = replies
        replier_data_class = self.add_annual_changes(start, replier_data_class)

        conversation_data_class = Stat(
            type="award",
            guild_id=guild_id,
            user_id=conversation_starter,
            award=AwardsTypes.CONVERSATION_STARTER,
            month=start.strftime("%b %y"),
            value=replied_to[conversation_starter],
            timestamp=datetime.datetime.now(),
            eddies=MONTHLY_AWARDS_PRIZE,
            short_name="conversation_starter",
            annual=self.annual
        )

        conversation_data_class.repliees = replied_to
        conversation_data_class = self.add_annual_changes(start, conversation_data_class)

        return replier_data_class, conversation_data_class

    def most_edited_messages(self, guild_id: int, start: datetime.datetime, end: datetime.datetime) -> Stat:
        """Calculates the user who's edited the most messages this period

        Args:
            guild_id (int): the guild ID to query for
            start (datetime.datetime): beginning of time period
            end (datetime.datetime): end of time period

        Returns:
            Stat: the stat object
        """

        edited_messages = self.cache.get_edited_messages(guild_id, start, end)
        message_users = {}
        for message in edited_messages:
            uid = message["user_id"]
            if uid == BSE_BOT_ID:
                continue
            if uid not in message_users:
                message_users[uid] = {"count": 0, "messages": 0}
            message_users[uid]["count"] += message["edit_count"]
            message_users[uid]["messages"] += 1
        fattest_fingers = sorted(message_users, key=lambda x: message_users[x]["count"], reverse=True)[0]

        data_class = Stat(
            type="award",
            guild_id=guild_id,
            user_id=fattest_fingers,
            award=AwardsTypes.FAT_FINGERS,
            month=start.strftime("%b %y"),
            value=message_users[fattest_fingers]["count"],
            timestamp=datetime.datetime.now(),
            eddies=MONTHLY_AWARDS_PRIZE,
            short_name="most_messages_edited",
            annual=self.annual
        )
<<<<<<< HEAD
        data_class.message_users = message_users
=======
>>>>>>> 01e404bd
        data_class.message_count = message_users[fattest_fingers]["messages"]

        data_class = self.add_annual_changes(start, data_class)

        return data_class

<<<<<<< HEAD
    def most_swears(self, guild_id: int, start: datetime.datetime, end: datetime.datetime) -> Stat:
        """Calculates who swore the most during the given time period

        Args:
            guild_id (int): the guild ID to query for
            start (datetime.datetime): beginning of time period
            end (datetime.datetime): end of time period

        Returns:
            Stat: the most swears stat
        """

        swears = ["fuck", "shit", "cunt", "piss", "cock", "bollock", "dick", "twat"]
        all_messages = self.cache.get_messages(guild_id, start, end)

        swear_dict = {}
        for message in all_messages:
            uid = message["user_id"]
            content = message.get("content")
            if content is None or content is False:
                continue

            if uid not in swear_dict:
                swear_dict[uid] = 0
            swear_count = 0
            for swear in swears:
                swear_count += content.count(swear)
            swear_dict[uid] += swear_count
        most_swears = sorted(swear_dict, key=lambda x: swear_dict[x], reverse=True)[0]

        data_class = Stat(
            type="award",
            guild_id=guild_id,
            user_id=most_swears,
            award=AwardsTypes.POTTY_MOUTH,
            month=start.strftime("%b %y"),
            value=swear_dict[most_swears],
            timestamp=datetime.datetime.now(),
            eddies=MONTHLY_AWARDS_PRIZE,
            short_name="most_swears",
            annual=self.annual
        )
        data_class.swears = swear_dict
        data_class = self.add_annual_changes(start, data_class)

        return data_class

    def most_messages_to_a_single_channel(
        self,
        guild_id: int,
        start: datetime.datetime,
        end: datetime.datetime
    ) -> Stat:
        """Calculates the user who sent most of their messages to one channel

        Args:
            guild_id (int): the guild ID to query for
            start (datetime.datetime): beginning of time period
            end (datetime.datetime): end of time period

        Returns:
            Stat: the stat
        """
        messages = self.cache.get_messages(guild_id, start, end)

        users = {}
        for message in messages:
            user_id = message["user_id"]
            channel_id = message["channel_id"]

            if user_id not in users:
                users[user_id] = {"total": 0}
            if channel_id not in users[user_id]:
                users[user_id][channel_id] = 0

            users[user_id][channel_id] += 1
            users[user_id]["total"] += 1

        # calc highest percentage
        for user in users:
            u_dict = users[user]
            total = u_dict.pop("total")
            top_channel_id = sorted(u_dict, key=lambda x: u_dict[x], reverse=True)[0]
            percentage = (u_dict[top_channel_id] / total) * 100
            u_dict["total"] = total
            u_dict["percentage"] = percentage
            u_dict["channel"] = top_channel_id

        # sort the percentages
        top = sorted(users, key=lambda x: users[x]["percentage"], reverse=True)[0]

        data_class = Stat(
            type="award",
            guild_id=guild_id,
            user_id=top,
            award=AwardsTypes.SINGLE_MINDED,
            month=start.strftime("%b %y"),
            value=users[top]["percentage"],
            timestamp=datetime.datetime.now(),
            eddies=MONTHLY_AWARDS_PRIZE,
            short_name="single_minded",
            annual=self.annual
        )
        data_class.users = users
        data_class.channel = users[top]["channel"]
        data_class = self.add_annual_changes(start, data_class)

        return data_class

    def most_messages_to_most_channels(self, guild_id: int, start: datetime.datetime, end: datetime.datetime) -> Stat:
        """Calculates the user who sent most of their messages to the most diverse channels

        Args:
            guild_id (int): the guild ID to query for
            start (datetime.datetime): beginning of time period
            end (datetime.datetime): end of time period

        Returns:
            Stat: the stat
        """
        messages = self.cache.get_messages(guild_id, start, end)

        users = {}
        for message in messages:
            user_id = message["user_id"]
            channel_id = message["channel_id"]

            if user_id not in users:
                users[user_id] = {"channels": [], "messages": 0}
            if channel_id not in users[user_id]["channels"]:
                users[user_id]["channels"].append(channel_id)
            users[user_id]["messages"] += 1

        # sort the channels
        top = sorted(users, key=lambda x: len(users[x]["channels"]), reverse=True)[0]

        data_class = Stat(
            type="award",
            guild_id=guild_id,
            user_id=top,
            award=AwardsTypes.DIVERSE_PORTFOLIO,
            month=start.strftime("%b %y"),
            value=len(users[top]["channels"]),
            timestamp=datetime.datetime.now(),
            eddies=MONTHLY_AWARDS_PRIZE,
            short_name="diverse_portfolio",
            annual=self.annual
        )
        data_class.users = users
        data_class.messages = users[top]["messages"]
        data_class = self.add_annual_changes(start, data_class)

        return data_class

=======
>>>>>>> 01e404bd
    # bets
    def most_bets_created(self, guild_id: int, start: datetime.datetime, end: datetime.datetime) -> Stat:
        """Get the user who made the most bets

        Args:
            guild_id (int): the guild ID to query for
            start (datetime.datetime): beginning of time period
            end (datetime.datetime): end of time period

        Returns:
            Stat: most bets stat
        """
        bets = self.cache.get_bets(guild_id, start, end)
        bet_users = {}
        for bet in bets:
            u = bet["user"]
            if u not in bet_users:
                bet_users[u] = 0
            bet_users[u] += 1

        busiest = sorted(bet_users, key=lambda x: bet_users[x], reverse=True)[0]

        data_class = Stat(
            type="award",
            guild_id=guild_id,
            user_id=busiest,
            award=AwardsTypes.MOST_BETS,
            month=start.strftime("%b %y"),
            value=bet_users[busiest],
            timestamp=datetime.datetime.now(),
            eddies=MONTHLY_AWARDS_PRIZE,
            short_name="most_bets_created",
            annual=self.annual
        )

        data_class.bookies = bet_users
        data_class = self.add_annual_changes(start, data_class)

        return data_class

    def most_eddies_bet(self, guild_id: int, start: datetime.datetime, end: datetime.datetime) -> Stat:
        """Calculates who placed the most eddies on bets

        Args:
            guild_id (int): the guild ID to query for
            start (datetime.datetime): beginning of time period
            end (datetime.datetime): end of time period

        Returns:
            Stat: most eddies bet stat
        """
        transactions = self.cache.get_transactions(guild_id, start, end)

        bet_users = {}
        for trans in transactions:
            if trans["type"] != TransactionTypes.BET_PLACE:
                continue
            uid = trans["uid"]
            if uid not in bet_users:
                bet_users[uid] = 0
            bet_users[uid] -= trans["amount"]

        most_placed = sorted(bet_users, key=lambda x: bet_users[x], reverse=True)[0]

        data_class = Stat(
            type="award",
            guild_id=guild_id,
            user_id=most_placed,
            award=AwardsTypes.MOST_EDDIES_BET,
            month=start.strftime("%b %y"),
            value=bet_users[most_placed],
            timestamp=datetime.datetime.now(),
            eddies=MONTHLY_AWARDS_PRIZE,
            short_name="most_eddies_placed",
            annual=self.annual
        )

        data_class.betters = bet_users
        data_class = self.add_annual_changes(start, data_class)

        return data_class

    def most_eddies_won(self, guild_id: int, start: datetime.datetime, end: datetime.datetime) -> Stat:
        """Calculates who won the most eddies on bets

        Args:
            guild_id (int): the guild ID to query for
            start (datetime.datetime): beginning of time period
            end (datetime.datetime): end of time period

        Returns:
            Stat: most eddies won stat
        """
        transactions = self.cache.get_transactions(guild_id, start, end)

        bet_users = {}
        for trans in transactions:
            if trans["type"] != TransactionTypes.BET_WIN:
                continue
            uid = trans["uid"]
            if uid not in bet_users:
                bet_users[uid] = 0
            bet_users[uid] += trans["amount"]

        most_placed = sorted(bet_users, key=lambda x: bet_users[x], reverse=True)[0]

        data_class = Stat(
            type="award",
            guild_id=guild_id,
            user_id=most_placed,
            award=AwardsTypes.MOST_EDDIES_WON,
            month=start.strftime("%b %y"),
            value=bet_users[most_placed],
            timestamp=datetime.datetime.now(),
            eddies=MONTHLY_AWARDS_PRIZE,
            short_name="most_eddies_won",
            annual=self.annual
        )

        data_class.bet_winners = bet_users
        data_class = self.add_annual_changes(start, data_class)

        return data_class

    def most_time_king(self, guild_id: int, start: datetime.datetime, end: datetime.datetime) -> Stat:
        """Calculates who's been King longest this month

        Args:
            guild_id (int): the guild ID to query for
            start (datetime.datetime): beginning of time period
            end (datetime.datetime): end of time period

        Returns:
            Stat: longest King stat
        """

        activity_history = self.cache.get_activities(guild_id, start, end)
        king_events = sorted(
            [a for a in activity_history if a["type"] in [ActivityTypes.KING_GAIN, ActivityTypes.KING_LOSS]],
            key=lambda x: x["timestamp"]
        )

        kings = {}
        previous_time = start

        for event in king_events:
            if event["type"] == ActivityTypes.KING_LOSS:
                uid = event["uid"]

                timestamp = event["timestamp"]  # type: datetime.datetime
                time_king = (timestamp - previous_time).total_seconds()

                if uid not in kings:
                    kings[uid] = 0
                kings[uid] += time_king
                previous_time = None

            elif event["type"] == ActivityTypes.KING_GAIN:
                previous_time = event["timestamp"]

        if king_events[-1] == event and event["type"] == ActivityTypes.KING_GAIN:
            # last thing someone did was become KING
            uid = event["uid"]
            end_time = datetime.datetime.now()
            if end_time > end:
                end_time = end
            timestamp = event["timestamp"]  # type: datetime.datetime
            time_king = (end_time - timestamp).total_seconds()
            if uid not in kings:
                kings[uid] = 0
            kings[uid] += time_king

        longest_king = sorted(kings, key=lambda x: kings[x], reverse=True)[0]

        data_class = Stat(
            type="award",
            guild_id=guild_id,
            user_id=longest_king,
            award=AwardsTypes.LONGEST_KING,
            month=start.strftime("%b %y"),
            value=int(kings[longest_king]),
            timestamp=datetime.datetime.now(),
            eddies=MONTHLY_AWARDS_PRIZE,
            short_name="longest_king",
            annual=self.annual
        )

        data_class.kings = kings
        data_class = self.add_annual_changes(start, data_class)

        return data_class

    # vc
    def big_gamer(self, guild_id: int, start: datetime.datetime, end: datetime.datetime) -> Stat:
        """
        Calculates who spent the most time in VC
        Args:
            guild_id (int): the guild ID to query for
            start (datetime.datetime): beginning of time period
            end (datetime.datetime): end of time period

        Returns:
            Stat: the VC stat
        """
        vc_interactions = self.cache.get_vc_interactions(guild_id, start, end)

        user_dict = {}
        for vc in vc_interactions:
            user_id = vc["user_id"]
            channel_id = vc["channel_id"]

            if user_id not in user_dict:
                user_dict[user_id] = {"count": 0, "channels": []}

            user_dict[user_id]["count"] += vc["time_in_vc"]
            if channel_id not in user_dict[user_id]["channels"]:
                user_dict[user_id]["channels"].append(channel_id)

        big_gamer = sorted(user_dict, key=lambda x: user_dict[x]["count"], reverse=True)[0]

        data_class = Stat(
            type="award",
            guild_id=guild_id,
            user_id=big_gamer,
            award=AwardsTypes.BIG_GAMER,
            month=start.strftime("%b %y"),
            value=int(user_dict[big_gamer]["count"]),
            timestamp=datetime.datetime.now(),
            eddies=MONTHLY_AWARDS_PRIZE,
            short_name="big_gamer",
            annual=self.annual
        )

        data_class.users = user_dict
        data_class.channels = len(user_dict[big_gamer]["channels"])
        data_class = self.add_annual_changes(start, data_class)

        return data_class

    def big_streamer(self, guild_id: int, start: datetime.datetime, end: datetime.datetime) -> Stat:
        """
        Calculates who spent the most time streaming
        Args:
            guild_id (int): the guild ID to query for
            start (datetime.datetime): beginning of time period
            end (datetime.datetime): end of time period

        Returns:
            Stat: the award
        """
        vc_interactions = self.cache.get_vc_interactions(guild_id, start, end)

        user_dict = {}
        for vc in vc_interactions:
            user_id = vc["user_id"]
            channel_id = vc["channel_id"]

            if user_id not in user_dict:
                user_dict[user_id] = {"count": 0, "channels": []}

            user_dict[user_id]["count"] += vc["time_streaming"]
            if channel_id not in user_dict[user_id]["channels"] and vc["time_streaming"]:
                user_dict[user_id]["channels"].append(channel_id)

        big_streamer = sorted(user_dict, key=lambda x: user_dict[x]["count"], reverse=True)[0]

        data_class = Stat(
            type="award",
            guild_id=guild_id,
            user_id=big_streamer,
            award=AwardsTypes.BIG_STREAMER,
            month=start.strftime("%b %y"),
            value=int(user_dict[big_streamer]["count"]),
            timestamp=datetime.datetime.now(),
            eddies=MONTHLY_AWARDS_PRIZE,
            short_name="big_streamer",
            annual=self.annual
        )

        data_class.users = user_dict
        data_class.channels = len(user_dict[big_streamer]["channels"])
        data_class = self.add_annual_changes(start, data_class)

        return data_class<|MERGE_RESOLUTION|>--- conflicted
+++ resolved
@@ -1452,17 +1452,14 @@
             short_name="most_messages_edited",
             annual=self.annual
         )
-<<<<<<< HEAD
+
         data_class.message_users = message_users
-=======
->>>>>>> 01e404bd
         data_class.message_count = message_users[fattest_fingers]["messages"]
 
         data_class = self.add_annual_changes(start, data_class)
 
         return data_class
 
-<<<<<<< HEAD
     def most_swears(self, guild_id: int, start: datetime.datetime, end: datetime.datetime) -> Stat:
         """Calculates who swore the most during the given time period
 
@@ -1617,8 +1614,6 @@
 
         return data_class
 
-=======
->>>>>>> 01e404bd
     # bets
     def most_bets_created(self, guild_id: int, start: datetime.datetime, end: datetime.datetime) -> Stat:
         """Get the user who made the most bets
