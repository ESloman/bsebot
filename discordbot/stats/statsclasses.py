--- conflicted
+++ resolved
@@ -1324,10 +1324,7 @@
 
         return self.add_annual_changes(start, data_class)
 
-<<<<<<< HEAD
-    def twitter_addict(self, guild_id: int, start: datetime.datetime, end: datetime.datetime) -> StatDB:
-=======
-    def wordle_most_greens(self, guild_id: int, start: datetime.datetime, end: datetime.datetime) -> Stat:
+    def wordle_most_greens(self, guild_id: int, start: datetime.datetime, end: datetime.datetime) -> StatDB:
         """Calculates which user had the most green only wordle scores.
 
         Args:
@@ -1336,20 +1333,20 @@
             end (datetime.datetime): end of time period
 
         Returns:
-            Stat: the wordle stat
+            StatDB: the wordle stat
         """
         messages = self.cache.get_messages(guild_id, start, end)
-        wordle_messages = [m for m in messages if "wordle" in m["message_type"]]
+        wordle_messages = [m for m in messages if "wordle" in m.message_type]
 
         wordle_count: dict[int, int] = {}
         for wordle in wordle_messages:
-            uid = wordle["user_id"]
+            uid = wordle.user_id
             if uid == BSE_BOT_ID:
                 continue
             if uid not in wordle_count:
                 wordle_count[uid] = 0
 
-            if "🟨" in wordle["content"] or "🟩" not in wordle["content"]:
+            if "🟨" in wordle.content or "🟩" not in wordle.content:
                 # don't count these
                 # only interested in responses that ONLY contain greens
                 continue
@@ -1363,7 +1360,7 @@
             user = BSE_BOT_ID
             wordle_count[BSE_BOT_ID] = 0
 
-        data_class = Stat(
+        data_class = StatDB(
             type="award",
             guild_id=guild_id,
             user_id=user,
@@ -1374,12 +1371,12 @@
             eddies=MONTHLY_AWARDS_PRIZE,
             short_name="wordle_most_greens",
             annual=self.annual,
-        )
-
-        data_class.green_counts = {str(k): v for k, v in wordle_count.items()}
-        return self.add_annual_changes(start, data_class)
-
-    def wordle_most_symmetry(self, guild_id: int, start: datetime.datetime, end: datetime.datetime) -> Stat:
+            kwargs={"green_counts": {str(k): v for k, v in wordle_count.items()}},
+        )
+
+        return self.add_annual_changes(start, data_class)
+
+    def wordle_most_symmetry(self, guild_id: int, start: datetime.datetime, end: datetime.datetime) -> StatDB:
         """Calculates which user had the most green only wordle scores.
 
         Args:
@@ -1388,20 +1385,20 @@
             end (datetime.datetime): end of time period
 
         Returns:
-            Stat: the wordle stat
+            StatDB: the wordle stat
         """
         messages = self.cache.get_messages(guild_id, start, end)
-        wordle_messages = [m for m in messages if "wordle" in m["message_type"]]
+        wordle_messages = [m for m in messages if "wordle" in m.message_type]
 
         wordle_count: dict[int, int] = {}
         for wordle in wordle_messages:
-            uid = wordle["user_id"]
+            uid = wordle.user_id
             if uid == BSE_BOT_ID:
                 continue
             if uid not in wordle_count:
                 wordle_count[uid] = 0
 
-            _, squares = wordle["content"].split("\n\n")
+            _, squares = wordle.content.split("\n\n")
             squares = squares.split("\n")
             squares = [row.strip() for row in squares]
             for row in squares:
@@ -1418,7 +1415,7 @@
             user = BSE_BOT_ID
             wordle_count[BSE_BOT_ID] = 0
 
-        data_class = Stat(
+        data_class = StatDB(
             type="award",
             guild_id=guild_id,
             user_id=user,
@@ -1429,13 +1426,12 @@
             eddies=MONTHLY_AWARDS_PRIZE,
             short_name="wordle_most_symmetrical",
             annual=self.annual,
-        )
-
-        data_class.symmetry_counts = {str(k): v for k, v in wordle_count.items()}
-        return self.add_annual_changes(start, data_class)
-
-    def twitter_addict(self, guild_id: int, start: datetime.datetime, end: datetime.datetime) -> Stat:
->>>>>>> 0829f5bb
+            kwargs={"symmetry_counts": {str(k): v for k, v in wordle_count.items()}},
+        )
+
+        return self.add_annual_changes(start, data_class)
+
+    def twitter_addict(self, guild_id: int, start: datetime.datetime, end: datetime.datetime) -> StatDB:
         """Calculates who's posted the most twitter links.
 
         Args:
@@ -1450,15 +1446,8 @@
 
         tweet_users: dict[int, int] = {}
         for message in messages:
-<<<<<<< HEAD
             if "twitter" in message.content or ("https://x.com/" in message.content and "link" in message.message_type):
                 user_id = message.user_id
-=======
-            if "twitter" in message["content"] or (
-                "https://x.com/" in message["content"] and "link" in message["message_type"]
-            ):
-                user_id = message["user_id"]
->>>>>>> 0829f5bb
                 if user_id not in tweet_users:
                     tweet_users[user_id] = 0
                 tweet_users[user_id] += 1
