"""Daily valorant task."""

import asyncio
import datetime
import random
from logging import Logger
from zoneinfo import ZoneInfo

from discord.ext import tasks

from discordbot import utilities
from discordbot.bsebot import BSEBot
from discordbot.constants import BSE_SERVER_ID
from discordbot.message_strings.valorant_rollcalls import MESSAGES
from discordbot.tasks.basetask import BaseTask, TaskSchedule


class AfterWorkVally(BaseTask):
    """Class for after work vally task."""

    def __init__(
        self, bot: BSEBot, guild_ids: list[int], logger: Logger, startup_tasks: list[BaseTask], start: bool = False
    ) -> None:
        """Initialisation method.

        Args:
            bot (BSEBot): the BSEBot client
            guild_ids (list[int]): the list of guild IDs
            logger (Logger, optional): the logger to use. Defaults to PlaceHolderLogger.
            startup_tasks (list | None, optional): the list of startup tasks. Defaults to None.
            start (bool): whether to start the task by default. Defaults to False.
        """
        super().__init__(bot, guild_ids, logger, startup_tasks)
        self.schedule = TaskSchedule(days=[0, 1, 2, 3, 4], hours=[16], minute=8)

        self.task = self.vally_message
        if start:
            self.task.start()

    @tasks.loop()
    async def vally_message(self) -> None:
        """Loop that sends the daily vally rollcall."""
<<<<<<< HEAD
        if BSE_SERVER_ID not in self.guild_ids:
            return

=======
>>>>>>> b247eef2
        now = datetime.datetime.now(tz=ZoneInfo("UTC"))

        if now.weekday() not in {0, 1, 2, 3, 4}:
            self.logger.warning("Somehow task was started outside operational hours - %s", now)
            return

        if now.hour != 16 or not (0 <= now.minute <= 14):  # noqa: PLR2004
            self.logger.warning("Somehow task was started outside operational hours - %s", now)
            return

        for guild in self.bot.guilds:
            # set this up for theoretically working with other guilds
            # but only work for BSE Server for now
            if guild.id != BSE_SERVER_ID:
                pass  # continue

            guild_db = self.guilds.get_guild(guild.id)

            if not guild_db.valorant_rollcall:
                self.logger.info("Valorant rollcall is disabled")
                continue

            valorant_channel = guild_db.valorant_channel
            if not valorant_channel:
                self.logger.info("Valorant channel isn't configured")
                continue

            self.logger.info("Checking for channel interactivity")

            latest_bot_message = next(
                iter(
                    self.interactions.vault.find(
                        {"user_id": self.bot.user.id, "channel_id": valorant_channel, "message_type": "role_mention"},
                        sort=[("timestamp", -1)],
                        limit=1,
                    )
                )
            )

            latest_time = latest_bot_message["timestamp"]

            messages = self.interactions.query(
                {
                    "timestamp": {"$gt": latest_time},
                    "channel_id": valorant_channel,
                    "is_bot": False,
                },
            )

            if not messages:
                self.logger.info(
                    "Not been any messages in the channel since %s - skipping the daily vally message", latest_time
                )
                continue

            self.logger.debug("%s since our last vally rollcall", len(messages))
            self.logger.info("Time to send vally message!")

            _guild = await self.bot.fetch_guild(guild.id)
            channel = await self.bot.fetch_channel(valorant_channel)
            await channel.trigger_typing()

            if role_id := guild_db.valorant_role:
                role = _guild.get_role(role_id)
                _mention = role.mention
            else:
                _mention = "`Valorant`"

            odds = utilities.calculate_message_odds(
                self.interactions,
                _guild.id,
                MESSAGES,
                "{role}",  # noqa: RUF027
                [0, 1],
            )

            message = random.choices([message[0] for message in odds], [message[1] for message in odds])[0]
            message = message.format(role=_mention)

            self.logger.info("Sending daily vally message: %s", message)
            await channel.send(content=message)

    @vally_message.before_loop
    async def before_vally_message(self) -> None:
        """Make sure that websocket is open before we start querying via it."""
        await self.bot.wait_until_ready()
        while not self._check_start_up_tasks():
            await asyncio.sleep(5)<|MERGE_RESOLUTION|>--- conflicted
+++ resolved
@@ -40,12 +40,6 @@
     @tasks.loop()
     async def vally_message(self) -> None:
         """Loop that sends the daily vally rollcall."""
-<<<<<<< HEAD
-        if BSE_SERVER_ID not in self.guild_ids:
-            return
-
-=======
->>>>>>> b247eef2
         now = datetime.datetime.now(tz=ZoneInfo("UTC"))
 
         if now.weekday() not in {0, 1, 2, 3, 4}:
