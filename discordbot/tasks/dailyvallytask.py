"""Daily valorant task."""

import asyncio
import datetime
import random
from logging import Logger

from discord.ext import tasks

from discordbot import utilities
from discordbot.bsebot import BSEBot
from discordbot.constants import BSE_SERVER_ID
from discordbot.message_strings.valorant_rollcalls import MESSAGES
from discordbot.tasks.basetask import BaseTask


class AfterWorkVally(BaseTask):
    """Class for after work vally task."""

    def __init__(self, bot: BSEBot, guild_ids: list[int], logger: Logger, startup_tasks: list[BaseTask]) -> None:
        """Initialisation method.

        Args:
            bot (BSEBot): the BSEBot client
            guild_ids (list[int]): the list of guild IDs
            logger (Logger, optional): the logger to use. Defaults to PlaceHolderLogger.
            startup_tasks (list | None, optional): the list of startup tasks. Defaults to None.
        """
        super().__init__(bot, guild_ids, logger, startup_tasks)
        self.task = self.vally_message
        self.task.start()

    @tasks.loop(minutes=10)
    async def vally_message(self) -> None:
        """Loop that sends the daily vally rollcall."""
        if BSE_SERVER_ID not in self.guild_ids:
            return

        now = datetime.datetime.now()

        if now.weekday() not in {0, 1, 2, 3, 4}:
            return

        if now.hour != 15 or not (45 <= now.minute <= 54):  # noqa: PLR2004
            return

        for guild in self.bot.guilds:
            # set this up for theoretically working with other guilds
            # but only work for BSE Server for now
            if guild.id != BSE_SERVER_ID:
                continue

            guild_db = self.guilds.get_guild(guild.id)

            if not guild_db.valorant_rollcall:
                self.logger.info("Valorant rollcall is disabled")
                continue

            valorant_channel = guild_db.valorant_channel
            if not valorant_channel:
                self.logger.info("Valorant channel isn't configured")
                continue

            self.logger.info("Checking for channel interactivity")

            latest_bot_message = next(
                iter(
                    self.interactions.vault.find(
                        {"user_id": self.bot.user.id, "channel_id": valorant_channel, "message_type": "role_mention"},
                        sort=[("timestamp", -1)],
                        limit=1,
                    )
                )
            )

            latest_time = latest_bot_message["timestamp"]

            messages = self.interactions.query(
                {
                    "timestamp": {"$gt": latest_time},
                    "channel_id": valorant_channel,
                    "is_bot": False,
                },
            )

            if not messages:
                self.logger.info(
                    "Not been any messages in the channel since %s - skipping the daily vally message", latest_time
                )
                continue

            self.logger.debug("%s since our last vally rollcall", len(messages))
            self.logger.info("Time to send vally message!")

            _guild = await self.bot.fetch_guild(guild.id)
            channel = await self.bot.fetch_channel(valorant_channel)
            await channel.trigger_typing()

<<<<<<< HEAD
            if role_id := guild_db.valorant_role:
                role = guild.get_role(role_id)
=======
            if role_id := guild_db.get("valorant_role"):
                role = _guild.get_role(role_id)
>>>>>>> 2a919107
                _mention = role.mention
            else:
                _mention = "`Valorant`"

            odds = utilities.calculate_message_odds(
                self.interactions,
                _guild.id,
                MESSAGES,
                "{role}",
                [0, 1],
            )

            message = random.choices([message[0] for message in odds], [message[1] for message in odds])[0]
            message = message.format(role=_mention)

            self.logger.info("Sending daily vally message: %s", message)
            await channel.send(content=message)

    @vally_message.before_loop
    async def before_vally_message(self) -> None:
        """Make sure that websocket is open before we start querying via it."""
        await self.bot.wait_until_ready()
        while not self._check_start_up_tasks():
            await asyncio.sleep(5)<|MERGE_RESOLUTION|>--- conflicted
+++ resolved
@@ -96,13 +96,8 @@
             channel = await self.bot.fetch_channel(valorant_channel)
             await channel.trigger_typing()
 
-<<<<<<< HEAD
             if role_id := guild_db.valorant_role:
-                role = guild.get_role(role_id)
-=======
-            if role_id := guild_db.get("valorant_role"):
                 role = _guild.get_role(role_id)
->>>>>>> 2a919107
                 _mention = role.mention
             else:
                 _mention = "`Valorant`"
