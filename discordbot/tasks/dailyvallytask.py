--- conflicted
+++ resolved
@@ -26,24 +26,6 @@
         self.task = self.vally_message
         self.task.start()
 
-<<<<<<< HEAD
-        self.messages = [
-            "Anyone playing after-work {role} today?",
-            "Who's about for after-work {role}?",
-            "Anyone wanna get salty playing {role}?",
-            "Who's gonna grind some `Lotus` today {role}?",
-            "Anyone want to lose some RR {role}?",
-            "Who wants to roll some fat 1s playing {role}?",
-            "Can we get an after-work 5-stack today for {role}?",
-            "My pp is soft, but my Valorant is hard. Someone play a game with me, {role}?",
-            "Jingle bells, jingle bells, jingle all the IT'S TIME TO PLAY VALORANT {role}",
-            "Valorant? Valorant? VALORANT? VALROARANT? RAVALROANT? {role}",
-            "I'm a little bot, it's time to get mad and play {role}?",
-            "# Balls. {role}"
-        ]
-
-=======
->>>>>>> fcada60e
     @tasks.loop(minutes=10)
     async def vally_message(self):
         """
