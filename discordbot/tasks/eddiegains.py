--- conflicted
+++ resolved
@@ -48,7 +48,6 @@
         if start:
             self.task.start()
 
-<<<<<<< HEAD
     @staticmethod
     def _format_detailed_breakdown_message_part(breakdown: dict[str, int], guild_name: str) -> str:
         """Formats a detailed message breakdown.
@@ -64,6 +63,22 @@
                 detailed_message += " seconds"
         detailed_message += "\n\n"
         return detailed_message
+
+    def _check_salary_time(self) -> None:
+        """Checks the last salary time to see if we need to override the schedule."""
+        now = datetime.datetime.now(tz=ZoneInfo("UTC"))
+
+        if now.hour < 7 or (now.hour == 7 and now.minute < 30):  # noqa: PLR2004
+            # will still trigger the salary time naturally
+            return
+
+        guilds = self.guilds.get_all_guilds()
+        for guild_id in [guild.guild_id for guild in guilds]:
+            guild_db = self.guilds.get_guild(guild_id)
+            if (last_salary_time := guild_db.last_salary_time) and last_salary_time.date() < now.date():
+                # override schedule to trigger ASAP
+                self.logger.warning("Missed daily salary for %s at %s", guild_db.name, last_salary_time.date())
+                self.schedule.overriden = True
 
     def _format_guild_admin_message(self, guild_id: int, user_eddies: dict[int, list[int]]) -> str:
         guild_db = self.guilds.get_guild(guild_id)
@@ -78,46 +93,6 @@
         self, user_id: int, user_eddies: dict[int, list[int]], guilds: dict[int, GuildDB]
     ) -> str:
         """Formats a user eddies message.
-=======
-    def _check_salary_time(self) -> None:
-        """Checks the last salary time to see if we need to override the schedule."""
-        now = datetime.datetime.now(tz=ZoneInfo("UTC"))
-
-        if now.hour < 7 or (now.hour == 7 and now.minute < 30):  # noqa: PLR2004
-            # will still trigger the salary time naturally
-            return
-
-        guilds = self.guilds.get_all_guilds()
-        for guild_id in [guild.guild_id for guild in guilds]:
-            guild_db = self.guilds.get_guild(guild_id)
-            if (last_salary_time := guild_db.last_salary_time) and last_salary_time.date() < now.date():
-                # override schedule to trigger ASAP
-                self.logger.warning("Missed daily salary for %s at %s", guild_db.name, last_salary_time.date())
-                self.schedule.overriden = True
-
-    @tasks.loop(count=1)
-    async def eddie_distributer(self) -> None | list[dict]:  # noqa: PLR0912, C901, PLR0915
-        """Task that distributes daily eddies."""
-        now = datetime.datetime.now(tz=ZoneInfo("UTC"))
-
-        if (now.hour != 7 or now.minute != 30) and not self.schedule.overriden:  # noqa: PLR2004
-            self.logger.warning("Somehow task was started outside operational hours - %s?", now)
-            return None
-
-        data = []
-        for guild_id in [guild.id for guild in self.bot.guilds]:
-            guild_db = self.guilds.get_guild(guild_id)
-
-            if (last_salary_time := guild_db.last_salary_time) and last_salary_time.date() == now.date():
-                self.logger.warning("Already did the salary for %s at %s", guild_db.name, last_salary_time.date())
-                continue
-
-            eddie_dict = self.eddie_manager.give_out_eddies(guild_id, real=True)
-            data.append(eddie_dict)
-
-            guild: discord.Guild = await self.bot.fetch_guild(guild_id)
-            current_king_id = guild_db.king
->>>>>>> 20322545
 
         Args:
             user_id (int): the user ID of the user to process
@@ -206,7 +181,6 @@
                 try:
                     await user.send(content=summary_message, silent=True)
                 except discord.Forbidden:
-<<<<<<< HEAD
                     continue
 
     @tasks.loop(count=1)
@@ -224,6 +198,11 @@
         user_to_eddies: dict[int, dict[int, list[int]]] = {}
         guilds: dict[int, GuildDB] = {}
         for guild_id in [guild.id for guild in self.bot.guilds]:
+            guild_db = self.guilds.get_guild(guild_id)
+            if (last_salary_time := guild_db.last_salary_time) and last_salary_time.date() == now.date():
+                self.logger.warning("Already did the salary for %s at %s", guild_db.name, last_salary_time.date())
+                continue
+            guilds[guild_id] = guild_db
             # actually calculate and give the users their earnt eddies
             eddie_dict = self.eddie_manager.give_out_eddies(guild_id, real=True)
             for user_id in eddie_dict:
@@ -231,20 +210,10 @@
                     user_to_eddies[user_id] = {}
                 user_to_eddies[user_id][guild_id] = eddie_dict[user_id]
             data[guild_id] = eddie_dict
-
-            guild_db = self.guilds.get_guild(guild_id)
-            guilds[guild_id] = guild_db
+            self.guilds.set_last_salary_time(guild_id, now)
 
         await self._send_user_summaries(guilds, user_to_eddies)
         await self._send_guild_admin_summaries(guilds, data)
-=======
-                    # can't send DM messages to this user
-                    self.logger.info("%s - %s", user.display_name, summary_message)
-
-            self.guilds.set_last_salary_time(guild_id, now)
-
-        self.schedule.overriden = False
->>>>>>> 20322545
 
         return data
 
