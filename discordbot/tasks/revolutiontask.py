--- conflicted
+++ resolved
@@ -43,12 +43,8 @@
         self.giphy_api = GiphyAPI(giphy_token)
         self.rev_started = {}
 
-<<<<<<< HEAD
         for guild_id in [guild.id for guild in self.bot.guilds]:
-=======
-        for guild_id in self.guild_ids:
             self.logger.debug("Checking %s for open events", guild_id)
->>>>>>> 76711f7b
             if _ := self.revolutions.get_open_events(guild_id):
                 self.rev_started[guild_id] = True
 
