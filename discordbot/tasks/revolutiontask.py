"""Revolution task."""

import asyncio
import datetime
import math
import random
from logging import Logger

from discord.ext import tasks

from apis.giphyapi import GiphyAPI
from discordbot.bot_enums import SupporterType, TransactionTypes
from discordbot.bsebot import BSEBot
from discordbot.embedmanager import EmbedManager
from discordbot.tasks.basetask import BaseTask
from discordbot.views.revolution import RevolutionView
from mongo.datatypes import GuildDB, RevolutionEventType


class BSEddiesRevolutionTask(BaseTask):
    """Class for our revolution task."""

    def __init__(
        self,
        bot: BSEBot,
        guild_ids: list[int],
        logger: Logger,
        startup_tasks: list[BaseTask],
        giphy_token: str,
    ) -> None:
        """Initialisation method.

        Args:
            bot (BSEBot): the BSEBot client
            guild_ids (list[int]): the list of guild IDs
            logger (Logger, optional): the logger to use. Defaults to PlaceHolderLogger.
            startup_tasks (list | None, optional): the list of startup tasks. Defaults to None.
        """
        super().__init__(bot, guild_ids, logger, startup_tasks)
        self.task = self.revolution
        self.embed_manager = EmbedManager(logger)
        self.giphy_api = GiphyAPI(giphy_token)
        self.rev_started = {}

        for guild_id in self.guild_ids:
            if _ := self.revolutions.get_open_events(guild_id):
                self.rev_started[guild_id] = True

        self.task.start()

    @tasks.loop(minutes=1)
    async def revolution(self) -> None:  # noqa: C901, PLR0912
        """Our revolution task.

        Creates a revolution event weekly and then handles the
        closing/resolving of that event.
        """
        if not self._check_start_up_tasks():
            self.logger.info("Startup tasks not complete - skipping loop")
            return

        now = datetime.datetime.now()

        if not any(self.rev_started[g] for g in self.rev_started) and (
            now.weekday() != 6 or now.hour != 16 or now.minute != 0  # noqa: PLR2004
        ):
            return

        for guild in self.bot.guilds:
            guild_db = self.guilds.get_guild(guild.id)

            if guild_db.revolution is False:
                # revolution event has been disabled
                if now.hour == 16 and now.minute == 0:  # noqa: PLR2004
                    # only log once per revolution event that this guild is disabled
                    self.logger.debug("Revolution event has been disabled for %s", guild.name)
                continue

            king_user = self.user_points.find_user(guild_db.king, guild.id)

            user_points = king_user.points

            # if we don't have an actual revolution event and it IS 4PM then we trigger a new event
            if not self.rev_started.get(guild.id) and now.hour == 16 and now.minute == 0:  # noqa: PLR2004
                # only trigger if King was King for more than twenty four hours
<<<<<<< HEAD
                king_since = guild_db.king_since or datetime.datetime.now() - datetime.timedelta(days=1)
                if (now - king_since).total_seconds() < 86400:
=======
                king_since = guild_db.get("king_since", datetime.datetime.now() - datetime.timedelta(days=1))
                if (now - king_since).total_seconds() < 86400:  # noqa: PLR2004
>>>>>>> 2a919107
                    # user hasn't been king for more than twenty four hours
                    channel = await self.bot.fetch_channel(guild_db.channel)
                    await channel.send(
                        content=(
                            f"<@{guild_db.king}> has been <@&{guild_db.role}> for less than **24** hours. "
                            "There will be no revolution today."
                        ),
                        silent=True,
                    )
                    return

                event = self.revolutions.create_event(
                    guild.id,
                    datetime.datetime.now(),
                    datetime.datetime.now() + datetime.timedelta(hours=3, minutes=30),
                    king_user.uid,
                    user_points,
<<<<<<< HEAD
                    guild_db.channel
=======
                    guild_db["channel"],
>>>>>>> 2a919107
                )
            else:
                try:
                    event = self.revolutions.get_open_events(guild.id)[0]
                except IndexError:
                    # this guild doesn't have an open event so let's skip for now
                    continue

            self.rev_started[guild.id] = True

            message = event.get("message_id")
            if message is None:
                await self.create_event(guild.id, event, guild_db)
                continue

            if now > event["expired"]:
                await self.resolve_revolution(guild.id, event)
                self.logger.info("Changing revolution task interval to 30 minutes.")
                continue

            if now.hour == 18 and now.minute == 30 and not event.get("one_hour"):  # noqa: PLR2004
                await self.send_excited_gif(event, "One hour", "one_hour")

            elif now.hour == 19 and now.minute == 15 and not event.get("quarter_house"):  # noqa: PLR2004
                await self.send_excited_gif(event, "15 MINUTES", "quarter_hour")

    async def send_excited_gif(self, event: RevolutionEventType, hours_string: str, key: str) -> None:
        """Method for sending a countdown gif in regards to tickets and things.

        Args:
            event (RevolutionEventType): the event
            hours_string (str): the text to send
            key (str): the key in the database to modify
        """
        channel = await self.bot.fetch_channel(event["channel_id"])
        _message = await channel.fetch_message(event["message_id"])
        await channel.trigger_typing()
        gif = await self.giphy_api.random_gif("celebrate")
        await _message.reply(content=f"Just under **{hours_string.upper()}** to go now - remember to choose your side!️")
        await channel.send(content=gif)
        self.revolutions.update({"_id": event["_id"]}, {"$set": {key: True}})

    async def create_event(self, guild_id: int, event: RevolutionEventType, guild_db: GuildDB) -> None:
        """Handle event creation - this takes a DB entry and posts the message into the channel.

        We also set the Channel ID and the Message ID for the event.

        Args:
            guild_id (int): the guild ID
            event (RevolutionEventType): the event
            guild_db (GuildDB): the guild database entry
        """
        king_id = self.guilds.get_king(guild_id)

        king = await self.bot.fetch_user(king_id)
        guild_obj = await self.bot.fetch_guild(guild_id)
        role = guild_obj.get_role(guild_db.role)
        channel = await self.bot.fetch_channel(guild_db.channel)
        await channel.trigger_typing()

        revolution_view = RevolutionView(self.bot, event, self.logger)

        message = self.embed_manager.get_revolution_message(king, role, event, guild_obj)
        message_obj = await channel.send(content=message, view=revolution_view)

        self.revolutions.update(
            {"_id": event["_id"]},
            {"$set": {"message_id": message_obj.id, "channel_id": message_obj.channel.id}},
        )

        gif = await self.giphy_api.random_gif("revolution")
        await channel.send(content=gif)

    async def resolve_revolution(self, guild_id: int, event: RevolutionEventType) -> None:  # noqa: C901, PLR0915, PLR0912
        """Method for handling an event that needs resolving.

        We take the event chance and see if we generate a number between 0-100 that's lower than it. If it is, then
        we "win", otherwise we "lose". We handle both those conditions here too.

        Args:
            guild_id (int): the guild ID
            event (RevolutionEventType): the event
        """
        chance = event["chance"]
        king_id = event.get("king", self.guilds.get_king(guild_id))
        _users = event["users"]
        revolutionaries = event["revolutionaries"]
        supporters = event["supporters"]
        channel_id = event["channel_id"]
        guild_db = self.guilds.get_guild(guild_id)

        guild = await self.bot.fetch_guild(guild_id)
        channel = await self.bot.fetch_channel(channel_id)
        _message = await channel.fetch_message(event["message_id"])

        await channel.trigger_typing()

        self.rev_started[guild_id] = False

        if not _users:
            message = "No-one supported or overthrew the King - nothing happens."
            await channel.send(content=message)
            self.revolutions.close_event(event["event_id"], guild_id, False, 0)
            return

        val = random.random() * 100
        # cap and min chance so that each side _could_ always win
        chance = max(min(chance, 95), 5)
        success = val <= chance

        self.logger.debug("Number was: %s and chance was: %s", val, chance)
        points_to_lose = 0

        if not success:
            # revolution FAILED
            message = "Sadly, our revolution has failed. THE KING LIVES :crown: Better luck next week!"
            gif = await self.giphy_api.random_gif("disappointed")
        else:
            king_dict = self.user_points.find_user(king_id, guild_id)
            points_to_lose = math.floor(event.get("locked_in_eddies", king_dict.points) / 2)

            total_points_to_distribute = points_to_lose
            for supporter in supporters:
                supporter_eddies = self.user_points.get_user_points(supporter, guild_id)
                supporter_eddies_to_lose = math.floor(supporter_eddies * 0.1)
                total_points_to_distribute += supporter_eddies_to_lose
                self.user_points.increment_points(
                    supporter,
                    guild_id,
                    supporter_eddies_to_lose * -1,
                    TransactionTypes.SUPPORTER_LOST_REVOLUTION,
                    event_id=event["event_id"],
                    comment="Supporter lost a revolution",
                )

            points_each = math.floor(total_points_to_distribute / len(revolutionaries))

            message = (
                f"SUCCESS! THE KING IS DEAD! We have successfully taken eddies away from the KING. "
                f"<@{king_id}> will lose **{points_to_lose}** and each of their supporters has lost"
                f"`10%` of their eddies. Each revolutionary will gain `{points_each}` eddies."
            )

            self.user_points.increment_points(
                king_id,
                guild_id,
                points_to_lose * -1,
                TransactionTypes.REV_TICKET_KING_LOSS,
                event_id=event["event_id"],
                comment="King lost a REVOLUTION",
            )

            gif = await self.giphy_api.random_gif("celebrate")

            for user_id in revolutionaries:
                self.user_points.increment_points(
                    user_id,
                    guild_id,
                    points_each,
                    TransactionTypes.REV_TICKET_WIN,
                    event_id=event["event_id"],
                    comment="User won a REVOLUTION",
                )

        # reset those that pledged to support - users can now _not_ support if they want
        self.guilds.reset_pledges(guild_id)

        # do roles

        supporter_role = guild.get_role(guild_db.supporter_role)
        revo_role = guild.get_role(guild_db.revolutionary_role)

        # clear anyone that has the role already
        for member in supporter_role.members:
            if member.id not in supporters or success:
                # only remove if the king was removed _or_ they didn't support
                await member.remove_roles(supporter_role)

        for member in revo_role.members:
            if member.id not in revolutionaries:
                await member.remove_roles(revo_role)

        # reset role names
        if success:
            # only when a KING was dethroned though
            if supporter_role.name != "Supporters":
                await supporter_role.edit(name="Supporters")
            if revo_role.name != "Revolutionaries":
                await revo_role.edit(name="Revolutionaries")

        # make everyone neutral
        self.user_points.update(
            {"guild_id": guild_id, "active": True},
            {"$set": {"supporter_type": SupporterType.NEUTRAL}},
            many=True,
        )

        # supporters get Supporter role
        supporter_type = SupporterType.SUPPORTER
        for supporter in supporters:
            supporter_guild = guild.get_member(supporter)
            if not supporter_guild:
                supporter_guild = await guild.fetch_member(supporter)
            if supporter_role not in supporter_guild.roles:
                await supporter_guild.add_roles(supporter_role)
            self.user_points.update(
                {"uid": supporter, "guild_id": guild_id},
                {"$set": {"supporter_type": supporter_type}},
            )

        # revolutonaries get revolutionary role
        if not success:
            supporter_type = SupporterType.REVOLUTIONARY
            for revolutionary in revolutionaries:
                revolutionary_guild = guild.get_member(revolutionary)
                if not revolutionary_guild:
                    revolutionary_guild = await guild.fetch_member(revolutionary)
                if revo_role not in revolutionary_guild.roles:
                    await revolutionary_guild.add_roles(revo_role)
                self.user_points.update(
                    {"uid": revolutionary, "guild_id": guild_id},
                    {"$set": {"supporter_type": supporter_type}},
                )

        await _message.edit(content=_message.content, view=None)
        await _message.reply(content=message)
        await channel.send(content=gif)
        self.revolutions.close_event(event["event_id"], guild_id, success, points_to_lose)
        # set last revolution time in the database
        self.guilds.update({"guild_id": guild_id}, {"$set": {"last_revolution_time": datetime.datetime.now()}})

    @revolution.before_loop
    async def before_revolution(self) -> None:
        """Make sure that websocket is open before we start querying via it."""
        await self.bot.wait_until_ready()
        while not self._check_start_up_tasks():
            await asyncio.sleep(5)<|MERGE_RESOLUTION|>--- conflicted
+++ resolved
@@ -83,13 +83,8 @@
             # if we don't have an actual revolution event and it IS 4PM then we trigger a new event
             if not self.rev_started.get(guild.id) and now.hour == 16 and now.minute == 0:  # noqa: PLR2004
                 # only trigger if King was King for more than twenty four hours
-<<<<<<< HEAD
-                king_since = guild_db.king_since or datetime.datetime.now() - datetime.timedelta(days=1)
-                if (now - king_since).total_seconds() < 86400:
-=======
                 king_since = guild_db.get("king_since", datetime.datetime.now() - datetime.timedelta(days=1))
                 if (now - king_since).total_seconds() < 86400:  # noqa: PLR2004
->>>>>>> 2a919107
                     # user hasn't been king for more than twenty four hours
                     channel = await self.bot.fetch_channel(guild_db.channel)
                     await channel.send(
@@ -107,11 +102,7 @@
                     datetime.datetime.now() + datetime.timedelta(hours=3, minutes=30),
                     king_user.uid,
                     user_points,
-<<<<<<< HEAD
-                    guild_db.channel
-=======
-                    guild_db["channel"],
->>>>>>> 2a919107
+                    guild_db.channel,
                 )
             else:
                 try:
