"""Thread Mute Task."""

import asyncio
import datetime
import random
from logging import Logger

import discord
from discord.ext import tasks

from discordbot.bsebot import BSEBot
from discordbot.constants import BSE_SERVER_ID
from discordbot.message_strings.thread_mute_reminders import MESSAGES
from discordbot.tasks.basetask import BaseTask


class ThreadSpoilerTask(BaseTask):
    """Class for Thread spoiler task."""

    def __init__(
        self,
        bot: BSEBot,
        guild_ids: list[int],
        logger: Logger,
        startup_tasks: list[BaseTask],
    ) -> None:
        """Initialisation method.

        Args:
            bot (BSEBot): the BSEBot client
            guild_ids (list[int]): the list of guild IDs
            logger (Logger, optional): the logger to use. Defaults to PlaceHolderLogger.
            startup_tasks (list | None, optional): the list of startup tasks. Defaults to None.
        """
        super().__init__(bot, guild_ids, logger, startup_tasks)
        self.task = self.thread_mute
        self.task.start()

    @tasks.loop(minutes=15)
    async def thread_mute(self) -> None:
        """Task that sends daily "remember to mute this spoiler thread" messages."""
        now = datetime.datetime.now()
        if now.hour != 8 or not (0 <= now.minute < 15):  # noqa: PLR2004
            return

        if BSE_SERVER_ID not in self.guild_ids:
            return

        self.logger.info("Checking spoiler threads for mute messages")
        all_threads = self.spoilers.get_all_threads(BSE_SERVER_ID)
        all_threads = [a for a in all_threads if a.active]

        for thread_info in all_threads:
<<<<<<< HEAD
            self.logger.info(f"Checking {thread_info.name} for spoiler message")
=======
            self.logger.info("Checking %s for spoiler message", thread_info["name"])
>>>>>>> 2a919107

            day = thread_info.day
            if now.weekday() != day:
                self.logger.info(
<<<<<<< HEAD
                    f"Not the right day for {thread_info.name}: our day: {now.weekday()}, required: {day}"
=======
                    "Not the right day for %s: our day: %s, required: %s", thread_info["name"], now.weekday(), day
>>>>>>> 2a919107
                )
                # not the right day for this spoiler thread
                continue

            thread = await self.bot.fetch_channel(thread_info.thread_id)
            await thread.trigger_typing()

            message = random.choice(MESSAGES)

            # always add the config disclaimer to the end
            message += (
                "\n\nShow ended? The thread creator can use the `/config` command to "
                "disable mute reminders for this thread."
            )
            await thread.send(content=message, allowed_mentions=discord.AllowedMentions(everyone=True))
            self.logger.info("Sent message to %s, %s: %s", thread.id, thread.name, message)

    @thread_mute.before_loop
    async def before_thread_mute(self) -> None:
        """Make sure that websocket is open before we start querying via it."""
        await self.bot.wait_until_ready()
        while not self._check_start_up_tasks():
            await asyncio.sleep(5)<|MERGE_RESOLUTION|>--- conflicted
+++ resolved
@@ -51,20 +51,12 @@
         all_threads = [a for a in all_threads if a.active]
 
         for thread_info in all_threads:
-<<<<<<< HEAD
-            self.logger.info(f"Checking {thread_info.name} for spoiler message")
-=======
-            self.logger.info("Checking %s for spoiler message", thread_info["name"])
->>>>>>> 2a919107
+            self.logger.info("Checking %s for spoiler message", thread_info.name)
 
             day = thread_info.day
             if now.weekday() != day:
                 self.logger.info(
-<<<<<<< HEAD
-                    f"Not the right day for {thread_info.name}: our day: {now.weekday()}, required: {day}"
-=======
-                    "Not the right day for %s: our day: %s, required: %s", thread_info["name"], now.weekday(), day
->>>>>>> 2a919107
+                    "Not the right day for %s: our day: %s, required: %s", thread_info.name, now.weekday(), day
                 )
                 # not the right day for this spoiler thread
                 continue
