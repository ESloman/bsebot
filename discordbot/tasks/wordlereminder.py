--- conflicted
+++ resolved
@@ -23,19 +23,6 @@
     ):
         super().__init__(bot, guild_ids, logger, startup_tasks)
         self.task = self.wordle_reminder
-<<<<<<< HEAD
-        self.messages = [
-            "Hey {mention}, don't forget to do your Wordle today!",
-            "Don't forget to do your wordle today {mention}.",
-            "{mention} hasn't done their Wordle today. Are they stupid?",
-            "Daddy wants you to complete your Wordle today {mention}",
-            "{mention}\nRoses are red\nViolets are blue\nI've done my Wordle\nDon't forget to do yours too!",
-            "Hey {mention}, you absolute knob, you haven't done your Wordle yet!",
-            "Guess what? {mention} is a fucking prick. Also, they didn't do their Wordle.",
-            "Do your Wordle or die, {mention}."
-        ]
-=======
->>>>>>> fcada60e
         self.task.start()
 
     @tasks.loop(minutes=60)
