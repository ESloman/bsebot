"""Bless views."""

import discord

from discordbot.bot_enums import ActivityTypes, SupporterType, TransactionTypes
from discordbot.selects.bless import BlessAmountSelect, BlessClassSelect
from discordbot.views.bseview import BSEView
from mongo.bsepoints.activities import UserActivities
from mongo.bsepoints.guilds import Guilds
from mongo.bsepoints.points import UserPoints


class BlessView(BSEView):
    """Class for Bless view."""

    def __init__(self) -> None:
        """Initialisation method."""
        super().__init__(timeout=None)
        self.amount_select = BlessAmountSelect()
        self.class_select = BlessClassSelect()
        self.add_item(self.class_select)
        self.add_item(self.amount_select)
        self.guilds = Guilds()
        self.user_points = UserPoints()
        self.activities = UserActivities()

    @discord.ui.button(label="Bless", style=discord.ButtonStyle.blurple, emoji="📈", row=2)
    async def submit_callback(self, _: discord.ui.Button, interaction: discord.Interaction) -> None:
        """Button callback.

        Args:
            _ (discord.ui.Button): the button pressed
            interaction (discord.Interaction): the callback interaction
        """
        value = self.get_select_value(self.amount_select)
<<<<<<< HEAD
        value = int(value) if value else 0
=======
        value = int(value) if value else 100
>>>>>>> b247eef2

        class_value = self.get_select_value(self.class_select)

        self.activities.add_activity(
            interaction.user.id,
            interaction.guild.id,
            ActivityTypes.BLESS_ACTUAL,
            value=value,
            class_value=class_value,
        )

        if not value or not class_value:
            msg = "Please select who should be blessed and how much by."
            await interaction.response.edit_message(content=msg, view=None)
            return

        user_db = self.user_points.find_user(interaction.user.id, interaction.guild.id)
        points = user_db.points
        if points < value:
            msg = "Not enough eddies to give out this many."
            await interaction.response.edit_message(content=msg, view=None)
            return

        # get the user list
        _users = self.user_points.get_all_users_for_guild(interaction.guild.id)

        if class_value == "all":
            users = [u for u in _users if u.daily_minimum and not u.king]
        else:
            users = [
                u for u in _users if u.daily_minimum and not u.king and u.supporter_type == SupporterType.SUPPORTER
            ]

        num_users = len(users)

        if not num_users:
            msg = "There are 0 users that match the criteria. No eddies were distributed."
            await interaction.response.edit_message(content=msg, view=None)
            return

        eddies_each = round(value / num_users)
        eddies_given = 0
        for user in users:
            self.user_points.increment_points(
                user.uid,
                interaction.guild.id,
                eddies_each,
                TransactionTypes.BLESS_RECEIVE,
            )
            eddies_given += eddies_each

        self.user_points.increment_points(
            interaction.user.id,
            interaction.guild.id,
            eddies_given * -1,
            TransactionTypes.BLESS_GIVE,
        )

        msg = (
            f"Successfully bless `{num_users}` with `{eddies_each}` eddies each. "
            f"You were substracted `{eddies_given}` eddies."
        )
        await interaction.response.edit_message(content=msg, view=None)

    @staticmethod
    @discord.ui.button(label="Cancel", style=discord.ButtonStyle.gray, emoji="✖️", row=2)
    async def close_callback(_: discord.ui.Button, interaction: discord.Interaction) -> None:
        """Button callback.

        Args:
            _ (discord.ui.Button): the button pressed
            interaction (discord.Interaction): the callback interaction
        """
        await interaction.response.edit_message(content="Cancelled", view=None)<|MERGE_RESOLUTION|>--- conflicted
+++ resolved
@@ -33,11 +33,7 @@
             interaction (discord.Interaction): the callback interaction
         """
         value = self.get_select_value(self.amount_select)
-<<<<<<< HEAD
-        value = int(value) if value else 0
-=======
         value = int(value) if value else 100
->>>>>>> b247eef2
 
         class_value = self.get_select_value(self.class_select)
 
