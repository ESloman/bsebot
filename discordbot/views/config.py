"""Config views."""

import datetime
from logging import Logger

import discord

from discordbot.constants import CREATOR
from discordbot.selects.config import ConfigSelect
from discordbot.selects.wordleconfig import WordleRootSelect
from discordbot.utilities import PlaceHolderLogger
from discordbot.views.config_activities import ActivityConfigView
from discordbot.views.config_admin import AdminConfigView
from discordbot.views.config_autogenerate import AutoGenerateConfigView
from discordbot.views.config_bseddies import BSEddiesConfigView
from discordbot.views.config_revolution import RevolutionConfigView
from discordbot.views.config_salary import SalaryConfigView
from discordbot.views.config_salary_message import DailyMessageView
from discordbot.views.config_threads import ThreadConfigView
from discordbot.views.config_valorant import ValorantConfigView
from discordbot.views.config_wordle import WordleRootConfigView
from mongo.bsedataclasses import SpoilerThreads
from mongo.bsepoints.guilds import Guilds
from mongo.bsepoints.points import UserPoints
from mongo.datatypes import GuildDB


class ConfigView(discord.ui.View):
    """Class for config view."""

    def __init__(
        self, logger: Logger = PlaceHolderLogger, user_id: int | None = None, guild_id: int | None = None
    ) -> None:
        """Initialisation method.

        Args:
            logger (Logger, optional): the logger. Defaults to PlaceHolderLogger.
            user_id (int | None, optional): the user ID. Defaults to None.
            guild_id (int | None, optional): the guild ID. Defaults to None.
        """
        super().__init__(timeout=120)
        self.logger = logger
        self.spoiler_threads = SpoilerThreads()
        self.guilds = Guilds()
        self.user_points = UserPoints()

        # build a list of configurable items to show the user
        # don't show the user options they can't actually configure
        # reduces complexity somewhat
        configurable_items = []
        if user_id:
            guild_db = self.guilds.get_guild(guild_id) if guild_id else None
            configurable_items.extend(
                value
                for value in ConfigSelect._values  # noqa: SLF001
                if self._check_perms(value[1], user_id, guild_db=guild_db)
            )

        self.config_select = ConfigSelect(configurable_items)
        self.add_item(self.config_select)

    def _check_perms(self, value: str, user_id: int, guild_id: int | None = None, guild_db: GuildDB = None) -> bool:  # noqa: PLR0911
        """Checks if the user has the right perms to configure this item.

        Args:
            value (str): the configurable item
            user_id (int): the user ID
            guild_id (int): guild ID
            guild_db (GuildDB): guild dict

        Returns:
            bool: whether they do or don't
        """
        # check we have a guild
        if not guild_id and not guild_db:
            # no guild specified - these are the non-guild options that can be configured
            if value == "daily_salary":
                return True
            return False

        # is option in options that allow normal users to use it
        if value in {"activities", "threads", "daily_salary", "wordle_reminders"}:
            return True

        # is user the creator
        if user_id == CREATOR:
            return True

        # creator only configuration options
        if value == "wordle_starting_words" and user_id != CREATOR:
            return False

        # now we check server perms
        if not guild_db:
            guild_db = self.guilds.get_guild(guild_id)

        # is user the server owner
        if user_id == guild_db.owner_id:
            return True

        # is user in server admins
        if user_id in guild_db.admins:
            return True

        return False

    @staticmethod
    async def _send_no_perms_message(interaction: discord.Interaction) -> None:
        """Sends a message stating they don't have perm.

        Args:
            interaction (discord.Interaction): the interaction
        """
        msg = "You do not have the required permissions to configure this option."
        await interaction.followup.send(msg, ephemeral=True, delete_after=10)

    @discord.ui.button(label="Select", style=discord.ButtonStyle.green, row=2)
    async def place_callback(self, _: discord.ui.Button, interaction: discord.Interaction) -> None:
        """Button callback.

        Args:
            _ (discord.ui.Button): the button pressed
            interaction (discord.Interaction): the callback interaction
        """
        value = self.config_select._selected_values[0]  # noqa: SLF001

        if value != "wordle_reminders":
            await interaction.response.edit_message(
                content="Loading your config option now...",
                view=None,
                delete_after=2,
            )

        guild_id = interaction.guild.id if interaction.guild else None

        if not self._check_perms(value, interaction.user.id, guild_id):
            self.logger.info("User %s tried to configure %s without the right perms", interaction.user, value)
            return await self._send_no_perms_message(interaction)

        match value:
            case "admins":
                msg, view = self._get_admins_message_and_view(interaction)
            case "activities":
                msg, view = self._get_activities_message_and_view(interaction)
            case "autogenerate":
                msg, view = self._get_autogenerate_message_and_view(interaction)
            case "bseddies":
                msg, view = self._get_bseddies_message_and_view(interaction)
            case "revolution":
                msg, view = self._get_revolution_message_and_view(interaction)
            case "salary":
                msg, view = self._get_daily_minimum_message_and_view(interaction)
            case "threads":
                msg, view = self._get_thread_message_and_view(interaction)
            case "valorant":
                msg, view = self._get_valorant_message_and_view(interaction)
            case "wordle":
                msg, view = self._get_wordle_message_and_view(interaction)
            case "daily_salary":
                msg, view = self._get_daily_salary_message_and_view(interaction)
            case _:
                # default case
                msg = "unknown"
                view = None

        try:
            await interaction.followup.send(msg, ephemeral=True, view=view)
        except AttributeError:
            await interaction.followup.send(msg, ephemeral=True)

    @staticmethod
    @discord.ui.button(label="Cancel", style=discord.ButtonStyle.red, emoji="✖️", row=2)
    async def cancel_callback(_: discord.ui.Button, interaction: discord.Interaction) -> None:
        """Button callback.

        Args:
            _ (discord.ui.Button): the button pressed
            interaction (discord.Interaction): the callback interaction
        """
        await interaction.response.edit_message(content="Cancelled", view=None, delete_after=2)

    def _get_thread_message_and_view(self, interaction: discord.Interaction) -> tuple[str, discord.ui.View]:
        """Handle thread message/view.

        Args:
            interaction (discord.Interaction): the interaction

        Returns:
            tuple[str, discord.ui.View]: the message and view
        """
        threads = self.spoiler_threads.get_all_threads(interaction.guild_id)

        guild_db = self.guilds.get_guild(interaction.guild_id)
        admins = guild_db.admins

        now = datetime.datetime.now()

        configurable_threads = []
        for thread in threads:
<<<<<<< HEAD
            if not thread.active and (now - thread.created).days >= 30:
                # only exclude non-active ones if they're super old
                continue
            if interaction.user.id == CREATOR:
                configurable_threads.append(thread)
                continue
            elif interaction.user.id in admins:
                configurable_threads.append(thread)
                continue
            elif interaction.user.id == thread.owner:
=======
            if not thread.get("active") and (now - thread["created"]).days >= 30:  # noqa: PLR2004
                # only exclude non-active ones if they're super old
                continue

            if (
                interaction.user.id == CREATOR
                or interaction.user.id in admins
                or interaction.user.id == thread.get("owner", thread.get("creator", CREATOR))
            ):
>>>>>>> 2a919107
                configurable_threads.append(thread)
                continue

        if not configurable_threads:
            view = None
            msg = "No available threads for you to configure."

        else:
            view = ThreadConfigView(configurable_threads)
            msg = (
                "## Thread Configuration\n"
                "Select a thread to configure, and then select whether it should send mute reminders and "
                "on _which_ day.\n\n"
            )

        return msg, view

    def _get_valorant_message_and_view(self, interaction: discord.Interaction) -> tuple[str, discord.ui.View]:
        """Handle valorant message/view.

        Args:
            interaction (discord.Interaction): the interaction

        Returns:
            tuple[str, discord.ui.View]: the message and view
        """
        guild_db = self.guilds.get_guild(interaction.guild_id)
        _chan = guild_db.valorant_channel
        _role = guild_db.valorant_role
        chan_mention = f"<#{_chan}>" if _chan else "_None_"
        role_mention = f"<@&{_role}>" if _role else "_None_"
        view = ValorantConfigView(interaction.guild_id)

        msg = (
            "## Valorant Config\n\n"
            "Select the following options:\n"
            "- Whether to enable the daily vally rollcall\n"
            f"- If the above is true, which channel should the message be posted in? (Current: {chan_mention})\n"
            f"- Which role should be tagged in the message? (Current: {role_mention}).\n\n"
            "You can leave channel and role select blank to keep current values."
        )
        return msg, view

    def _get_daily_minimum_message_and_view(self, interaction: discord.Interaction) -> tuple[str, discord.ui.View]:
        """Handle daily minimum message/view.

        Args:
            interaction (discord.Interaction): the interaction

        Returns:
            tuple[str, discord.ui.View]: the message and view
        """
        guild_db = self.guilds.get_guild(interaction.guild_id)
        _min = guild_db.daily_minimum or 4
        view = SalaryConfigView(_min)
        msg = (
            "## Salary Config\n\n"
            "Select the daily minimum salary for users in this guild. This amount is deprecated by one each day for "
            "each user that doesn't interact with the guild. This is reset for the user upon interaction.\n\n"
        )
        return msg, view

    def _get_admins_message_and_view(self, interaction: discord.Interaction) -> tuple[str, discord.ui.View]:
        """Handle admin message/view.

        Args:
            interaction (discord.Interaction): the interaction

        Returns:
            tuple[str, discord.ui.View]: the message and view
        """
        guild_db = self.guilds.get_guild(interaction.guild_id)
        admins = guild_db.admins

        view = AdminConfigView()

        _admins = "_None_" if not admins else ", ".join([f"<@{a}>" for a in admins])

        msg = (
            "## Admins Config\n\n"
            "Select the users that should be BSEBot Admins and be able to perform administrative functions. "
            "Select _all_ users you want to be admins - including existing ones if you wish for them "
            "to remain as admins.\n\n"
            f"Current admins: {_admins}\n\n"
            "**Note**: the server owner and the BSEBot creator are _always_ considered as admins regardless of your "
            "selection.\n"
        )
        return msg, view

    def _get_revolution_message_and_view(self, interaction: discord.Interaction) -> tuple[str, discord.ui.View]:
        """Handle revolution message/view.

        Args:
            interaction (discord.Interaction): the interaction

        Returns:
            tuple[str, discord.ui.View]: the message and view
        """
        guild_db = self.guilds.get_guild(interaction.guild_id)
        rev_enabled = guild_db.revolution if guild_db.revolution is not None else True
        view = RevolutionConfigView(rev_enabled)
        msg = "## Revolution Config\n\nSelect whether the revolution event is enabled or not."
        return msg, view

    def _get_daily_salary_message_and_view(self, interaction: discord.Interaction) -> tuple[str, discord.ui.View]:
        """Handle daily salary message message/view.

        Args:
            interaction (discord.Interaction): the interaction

        Returns:
            tuple[str, discord.ui.View]: the message and view
        """
        if interaction.guild:
            user = self.user_points.find_user(interaction.user.id, interaction.guild.id)
            daily_eddies = user.daily_eddies
            daily_summary = user.daily_summary
        else:
            users = self.user_points.find_user_guildless(interaction.user.id)
            daily_eddies = False
            daily_summary = False
            for user in users:
                if user.daily_eddies:
                    daily_eddies = True
                if user.daily_summary:
                    daily_summary = True

        is_admin = self._check_perms("salary_summary", interaction.user.id, interaction.guild.id)

        view = DailyMessageView(daily_eddies, is_admin, daily_summary)
        msg = (
            "## Daily Salary Message\n\n"
            "Select whether you want to receive the _(silent)_ daily salary message or not."
        )

        if is_admin:
            msg += (
                "\nThen select if you would like to receive the daily salary summary (everyone else's eddies) or not."
            )

        return msg, view

    def _get_bseddies_message_and_view(self, interaction: discord.Interaction) -> tuple[str, discord.ui.View]:
        """Handle bseddies message/view.

        Args:
            interaction (discord.Interaction): the interaction

        Returns:
            tuple[str, discord.ui.View]: the message and view
        """
        guild_db = self.guilds.get_guild(interaction.guild_id)
        _chan = guild_db.channel
        king_role = guild_db.role
        supporter_role = guild_db.supporter_role
        revolutionary_role = guild_db.revolutionary_role
        chan_mention = f"<#{_chan}>" if _chan else "_None_"
        king_mention = f"<@&{king_role}>" if king_role else "_None_"
        supp_mention = f"<@&{supporter_role}>" if supporter_role else "_None_"
        rev_mention = f"<@&{revolutionary_role}>" if revolutionary_role else "_None_"

        view = BSEddiesConfigView()
        msg = (
            "## BSEddies Config \n\n"
            "The bot needs, at a minimum, a 'BSEddies channel' to post most messages to and a 'KING' role that "
            "the user with the most eddies will receive. Ideally, this role is moved high up in the role "
            "hierarchy so that it's visible to everyone. The 'BSEBot' role will need to higher than it so that "
            "it can reassign as necessary. It is also recommended to set a 'Supporter' and 'Revolutionary' role "
            "to denote these 'factions'.\n\n"
            "Select the following options:\n"
            f"- The BSEddies channel (current: {chan_mention})\n"
            f"- The KING role (current: {king_mention})\n"
            f"- The Supporter role (current: {supp_mention})\n"
            f"- The Revolutionary role (current: {rev_mention})\n\n"
            "Leaving any of these blank will keep the current options."
        )
        return msg, view

    @staticmethod
    def _get_autogenerate_message_and_view(_: discord.Interaction) -> tuple[str, discord.ui.View]:
        """Handle autogenerate message/view.

        Args:
            _ (discord.Interaction): the interaction

        Returns:
            tuple[str, discord.ui.View]: the message and view
        """
        view = AutoGenerateConfigView()
        msg = "## Autogenerate Config\n\nWhat would you like to do?"
        return msg, view

    @staticmethod
    def _get_activities_message_and_view(_: discord.Interaction) -> tuple[str, discord.ui.View]:
        """Handle activities message/view.

        Args:
            interaction (discord.Interaction): the interaction

        Returns:
            tuple[str, discord.ui.View]: the message and view
        """
        view = ActivityConfigView()
        msg = "## Add an Activity\n\nSelect the type of activity you'd like."
        return msg, view

    def _get_wordle_message_and_view(self, interaction: discord.Interaction) -> tuple[str, discord.ui.View]:
        """Handle wordle message/view.

        Args:
            interaction (discord.Interaction): the interaction

        Returns:
            tuple[str, discord.ui.View]: the message and view
        """
        _opts = [
            opt
            for opt in WordleRootSelect.selectable_options
            if self._check_perms(opt, interaction.user.id, interaction.guild_id)
        ]

        view = WordleRootConfigView(_opts)
        msg = "## Wordle Config\n\nSlect what you would like to configure."
        return msg, view<|MERGE_RESOLUTION|>--- conflicted
+++ resolved
@@ -197,28 +197,15 @@
 
         configurable_threads = []
         for thread in threads:
-<<<<<<< HEAD
-            if not thread.active and (now - thread.created).days >= 30:
-                # only exclude non-active ones if they're super old
-                continue
-            if interaction.user.id == CREATOR:
-                configurable_threads.append(thread)
-                continue
-            elif interaction.user.id in admins:
-                configurable_threads.append(thread)
-                continue
-            elif interaction.user.id == thread.owner:
-=======
-            if not thread.get("active") and (now - thread["created"]).days >= 30:  # noqa: PLR2004
+            if not thread.active and (now - thread.created).days >= 30:  # noqa: PLR2004
                 # only exclude non-active ones if they're super old
                 continue
 
             if (
                 interaction.user.id == CREATOR
                 or interaction.user.id in admins
-                or interaction.user.id == thread.get("owner", thread.get("creator", CREATOR))
+                or interaction.user.id == (thread.owner or thread.creator)
             ):
->>>>>>> 2a919107
                 configurable_threads.append(thread)
                 continue
 
