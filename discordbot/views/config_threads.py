--- conflicted
+++ resolved
@@ -37,12 +37,7 @@
         Can be called by child types when something changes.
         """
         # updates all the selects with new values
-<<<<<<< HEAD
-        print(self.thread_select._selected_values)
-        selected_thread = [t for t in self.threads if str(t.thread_id) == self.thread_select._selected_values[0]][0]
-=======
-        selected_thread = next(t for t in self.threads if str(t["thread_id"]) == self.thread_select._selected_values[0])  # noqa: SLF001
->>>>>>> 2a919107
+        selected_thread = next(t for t in self.threads if str(t.thread_id) == self.thread_select._selected_values[0])  # noqa: SLF001
 
         for opt in self.day_select.options:
             opt.default = False
@@ -57,10 +52,6 @@
         self.day_select.disabled = False
 
     @discord.ui.button(label="Submit", style=discord.ButtonStyle.green, row=4)
-<<<<<<< HEAD
-    async def submit_callback(self, button: discord.ui.Button, interaction: discord.Interaction) -> None:
-        selected_thread = [t for t in self.threads if str(t.thread_id) == self.thread_select._selected_values[0]][0]
-=======
     async def submit_callback(self, _: discord.ui.Button, interaction: discord.Interaction) -> None:
         """Button callback.
 
@@ -68,8 +59,7 @@
             _ (discord.ui.Button): the button pressed
             interaction (discord.Interaction): the callback interaction
         """
-        selected_thread = next(t for t in self.threads if str(t["thread_id"]) == self.thread_select._selected_values[0])  # noqa: SLF001
->>>>>>> 2a919107
+        selected_thread = next(t for t in self.threads if str(t.thread_id) == self.thread_select._selected_values[0])  # noqa: SLF001
 
         try:
             day = int(self.day_select._selected_values[0])  # noqa: SLF001
@@ -91,14 +81,7 @@
             # true is default here
             active = True
 
-<<<<<<< HEAD
-        self.spoiler_threads.update(
-            {"_id": selected_thread._id},
-            {"$set": {"active": active, "day": day}}
-        )
-=======
-        self.spoiler_threads.update({"_id": selected_thread["_id"]}, {"$set": {"active": active, "day": day}})
->>>>>>> 2a919107
+        self.spoiler_threads.update({"_id": selected_thread._id}, {"$set": {"active": active, "day": day}})  # noqa: SLF001
 
         await interaction.response.edit_message(content="Thread updated.", view=None, delete_after=10)
 
