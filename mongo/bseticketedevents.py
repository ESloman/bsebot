--- conflicted
+++ resolved
@@ -56,7 +56,6 @@
         self.update({"type": "counter", "guild_id": guild_id}, {"$inc": {"count": 1}})
         return f"{count:03d}"
 
-<<<<<<< HEAD
     @staticmethod
     def make_data_class(event: dict[str, any]) -> RevolutionEventDB:
         """Converts an event dict into a dataclass.
@@ -69,10 +68,7 @@
         """
         return RevolutionEventDB(**event)
 
-    def create_event(  # noqa: PLR0913, PLR0917
-=======
     def create_event(  # noqa: PLR0913
->>>>>>> 0829f5bb
         self,
         guild_id: int,
         created: datetime.datetime,
