# requirements for needed for actions / testing / etc
<<<<<<< HEAD
ruff==0.0.287
=======
ruff==0.0.291
>>>>>>> d234f069
flake8==6.1.0
pytest==7.4.2
pymongo==4.5.0<|MERGE_RESOLUTION|>--- conflicted
+++ resolved
@@ -1,9 +1,5 @@
 # requirements for needed for actions / testing / etc
-<<<<<<< HEAD
-ruff==0.0.287
-=======
 ruff==0.0.291
->>>>>>> d234f069
 flake8==6.1.0
 pytest==7.4.2
 pymongo==4.5.0