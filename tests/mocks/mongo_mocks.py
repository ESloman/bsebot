--- conflicted
+++ resolved
@@ -9,11 +9,7 @@
 
 
 class UserPointsMock:
-<<<<<<< HEAD
-    def get_all_users_for_guild(self, guild_id: int) -> list[UserDB]:  # noqa: PLR6301
-=======
-    def get_all_users_for_guild(self, guild_id: int) -> list[dict[str, any]]:
->>>>>>> ecaa706e
+    def get_all_users_for_guild(self, guild_id: int) -> list[UserDB]:
         """Mocks getting all users."""
         return [
             UserDB(
@@ -29,11 +25,7 @@
             for _ in range(20)
         ]
 
-<<<<<<< HEAD
-    def find_user(self, user_id: int, guild_id: int) -> UserDB:  # noqa: PLR6301
-=======
-    def find_user(self, user_id: int, guild_id: int) -> dict:
->>>>>>> ecaa706e
+    def find_user(self, user_id: int, guild_id: int) -> UserDB:
         """Find user mock."""
         return UserDB(
             _id=ObjectId(),
@@ -47,10 +39,6 @@
 
 
 class GuildsMock:
-<<<<<<< HEAD
-    def get_guild(self, guild_id: int) -> GuildDB:  # noqa: PLR6301
-=======
-    def get_guild(self, guild_id: int) -> dict:
->>>>>>> ecaa706e
+    def get_guild(self, guild_id: int) -> GuildDB:
         """Mock for get_guild."""
         return GuildDB(_id=ObjectId(), guild_id=guild_id, king=3, admins=[], owner_id=guild_id, name="somename")