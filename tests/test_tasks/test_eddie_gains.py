--- conflicted
+++ resolved
@@ -31,13 +31,6 @@
         """Tests if we can initialise the task."""
         _ = EddieGainMessager(self.bsebot, [], start=False)
 
-<<<<<<< HEAD
-=======
-    @freeze_time("2024-01-01 08:30:01")
-    @mock.patch.object(interface, "get_collection", new=interface_mocks.get_collection_mock)
-    @mock.patch.object(interface, "get_database", new=interface_mocks.get_database_mock)
-    @mock.patch.object(interface, "query", new=interface_mocks.query_mock)
->>>>>>> 20322545
     async def test_not_execution_time(self) -> None:
         """Tests if running the task with the wrong time exits."""
         task = EddieGainMessager(self.bsebot, [], start=False)
@@ -45,26 +38,6 @@
         result = await task.eddie_distributer()
         assert result is None
 
-<<<<<<< HEAD
-=======
-    @freeze_time("2024-01-01 08:30:01")
-    @mock.patch.object(interface, "get_collection", new=interface_mocks.get_collection_mock)
-    @mock.patch.object(interface, "get_database", new=interface_mocks.get_database_mock)
-    @mock.patch.object(interface, "query", new=interface_mocks.query_mock)
-    @mock.patch.object(interface, "update", new=interface_mocks.update_mock)
-    @mock.patch.object(interface, "insert", new=interface_mocks.insert_mock)
-    async def test_not_execution_time_overriden(self) -> None:
-        """Tests if running the task with the wrong time but overriden works."""
-        task = EddieGainMessager(self.bsebot, [], start=False)
-        task.schedule.overriden = True
-        with (
-            mock.patch.object(task.eddie_manager, "give_out_eddies", new=task_mocks.mock_eddie_manager_give_out_eddies),
-        ):
-            result = await task.eddie_distributer()
-            assert isinstance(result, list)
-            assert len(result) > 0
-
->>>>>>> 20322545
     @freeze_time("2024-01-01 07:30:01")
     @mock.patch.object(interface, "get_collection", new=interface_mocks.get_collection_mock)
     @mock.patch.object(interface, "get_database", new=interface_mocks.get_database_mock)
