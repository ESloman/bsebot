--- conflicted
+++ resolved
@@ -43,13 +43,8 @@
     @mock.patch.object(interface, "query", new=interface_mocks.query_mock)
     async def test_execution_with_open_reminders(self) -> None:
         """Tests default execution with open reminedrs."""
-<<<<<<< HEAD
-        task = RemindersTask(self.bsebot, [], self.logger, [], start=False)
+        task = RemindersTask(self.bsebot, [], start=False)
         now = datetime.datetime.now(tz=ZoneInfo("UTC"))
-=======
-        task = RemindersTask(self.bsebot, [], start=False)
-        now = datetime.datetime.now(tz=pytz.utc)
->>>>>>> 4b538d13
         reminder_data = interface_mocks.query_mock("reminders", {})[-5:]
         for reminder in reminder_data:
             reminder["active"] = True
